--- conflicted
+++ resolved
@@ -130,17 +130,10 @@
 
     <div id="machines-footer" data-role="footer" data-theme="a">
         <div id="actions" data-role="controlgroup" data-type="horizontal">
-<<<<<<< HEAD
-            <a id="footer-single-reboot" data-role="button" data-icon="refresh">Reboot</a>
-            <a id="footer-single-destroy" data-role="button" data-icon="delete">Destroy</a>
-            <a id="footer-single-console" href="#dialog-console" data-role="button" data-icon="gear" data-transition="slidedown">Console</a>
-            <a id="footer-single-tags" href="#dialog-tags" data-role="button" data-icon="grid" data-rel="dialog" data-transition="slidedown">Tags</a>
-=======
             <a data-role="button" data-icon="refresh">Reboot</a>
             <a href="#dialog-confirm" data-role="button" data-icon="delete" data-transition="slidedown">Destroy</a>
             <a href="#dialog-console" data-role="button" data-icon="gear" data-transition="slidedown">Console</a>
             <a href="#dialog-tags" data-role="button" data-icon="grid" data-rel="dialog" data-transition="slidedown">Tag</a>
->>>>>>> 41110f42
         </div>
     </div><!-- /footer -->
 
@@ -178,8 +171,6 @@
     </div>
 </div><!-- /add dialog -->
 
-<<<<<<< HEAD
-=======
 <!-- Start of confirm dialog -->
 <div data-role="page" id="dialog-confirm" class="mist-dialog">
     <div data-role="content" data-theme="a">
@@ -188,7 +179,6 @@
         <a href="index.html" id="confirm-yes" data-role="button" data-rel="back" data-theme="a">Yes</a>
     </div>
 </div><!-- /confirm dialog -->
->>>>>>> 41110f42
 
 <!-- Start of console dialog -->
 <div data-role="page" id="dialog-console" class="mist-dialog">
