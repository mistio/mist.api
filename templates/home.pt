<!DOCTYPE html>
<html xmlns:tal="http://xml.zope.org/namespaces/tal">

<head>
    <meta charset="utf-8">
    <meta content='True' name='HandheldFriendly' />
    <meta name="viewport" content="width=device-width, initial-scale=1, maximum-scale=1.0, user-scalable=0" />
    <title>${project} - manage the clouds</title>
    <link rel="apple-touch-icon" sizes="57x57" href="/resources/images/favicons/apple-touch-icon-57x57.png">
    <link rel="apple-touch-icon" sizes="60x60" href="/resources/images/favicons/apple-touch-icon-60x60.png">
    <link rel="apple-touch-icon" sizes="72x72" href="/resources/images/favicons/apple-touch-icon-72x72.png">
    <link rel="apple-touch-icon" sizes="76x76" href="/resources/images/favicons/apple-touch-icon-76x76.png">
    <link rel="apple-touch-icon" sizes="114x114" href="/resources/images/favicons/apple-touch-icon-114x114.png">
    <link rel="apple-touch-icon" sizes="120x120" href="/resources/images/favicons/apple-touch-icon-120x120.png">
    <link rel="apple-touch-icon" sizes="144x144" href="/resources/images/favicons/apple-touch-icon-144x144.png">
    <link rel="apple-touch-icon" sizes="152x152" href="/resources/images/favicons/apple-touch-icon-152x152.png">
    <link rel="apple-touch-icon" sizes="180x180" href="/resources/images/favicons/apple-touch-icon-180x180.png">
    <link rel="icon" type="image/png" href="/resources/images/favicons/favicon-32x32.png" sizes="32x32">
    <link rel="icon" type="image/png" href="/resources/images/favicons/favicon-194x194.png" sizes="194x194">
    <link rel="icon" type="image/png" href="/resources/images/favicons/favicon-96x96.png" sizes="96x96">
    <link rel="icon" type="image/png" href="/resources/images/favicons/android-chrome-192x192.png" sizes="192x192">
    <link rel="icon" type="image/png" href="/resources/images/favicons/favicon-16x16.png" sizes="16x16">
    <link rel="manifest" href="/resources/images/favicons/manifest.json">
    <meta name="msapplication-TileColor" content="#ffffff">
    <meta name="msapplication-TileImage" content="/resources/images/favicons/mstile-144x144.png">
    <meta name="theme-color" content="#ffffff">

    <link href="//fonts.googleapis.com/css?family=Open+Sans:300,400" rel="stylesheet" type="text/css">

    <link rel="stylesheet" type='text/css' href="resources/main.css"
          tal:condition="not:css_build"/>

<<<<<<< HEAD
    <link rel="stylesheet" href="resources/dist/mist${last_build}.css"
=======
    <link rel="stylesheet" href="resources/mist-1440683361.css"
>>>>>>> 78206abc
          tal:condition="css_build" />

    <script tal:content="string: var IS_CORE=${is_core}" />
    <script tal:content="string: var URL_PREFIX=${core_uri}" />
    <script tal:content="string: var AUTH=${auth}" />
    <script tal:content="string: var JS_BUILD=${js_build}" />
    <script tal:content="string: var SUPPORTED_PROVIDERS=${supported_providers}" />
    <script tal:content="string: var LOGLEVEL=${js_log_level}" />
    <script tal:content="string: var EMAIL=${email}" />
    <script tal:content="string: var FIRST_NAME=${first_name}" />
    <script tal:content="string: var LAST_NAME=${last_name}" />
    <script tal:content="string: var CSRF_TOKEN=${csrf_token}" />
    <script tal:content="string: var BETA_FEATURES=${beta_features}" />

    <script src="resources/dist/requirejs/require.js"></script>

    <script>
        if (JS_BUILD) {
            require.config({
                baseUrl: 'resources/js/',
                paths: {
                    //the optimized mist.js source file.
<<<<<<< HEAD
                    "app": "../dist/mist${last_build}"
=======
                    "app": "../build/mist-1440683361"
>>>>>>> 78206abc
                }
            });
            require(["app"]);
        }else{
            require.config({
                // not optimized js, usefull for debugging
                baseUrl: 'resources/js/'
            });
            require(["dev"]);
        }
    </script>

    <script tal:condition="google_analytics_id" tal:define="ANALYTICS_ID string:${google_analytics_id}">
      (function(i,s,o,g,r,a,m){i['GoogleAnalyticsObject']=r;i[r]=i[r]||function(){
      (i[r].q=i[r].q||[]).push(arguments)},i[r].l=1*new Date();a=s.createElement(o),
      m=s.getElementsByTagName(o)[0];a.async=1;a.src=g;m.parentNode.insertBefore(a,m)
      })(window,document,'script','//www.google-analytics.com/analytics.js','ga');

      ga('create', '${ANALYTICS_ID}', 'mist.io');
      ga('require', 'linkid', 'linkid.js');
      ga('require', 'displayfeatures');
      ga('send', 'pageview');

    </script>
    <link rel="stylesheet" href="resources/jquery.mobile.icons.min.css" />
</head>

<body style="background-color: #c2c3c4; overflow:hidden">

    <!-- Loading screen -->
    <div id="splash">
        <div class="mist-logo">
            <div class="mist-progress-wrapper">
                <div class="mist-progress"></div>
            </div>
        </div>
    </div>

    <!-- Shell calibration element -->
    <div id="font-test"></div>

</body>

</html><|MERGE_RESOLUTION|>--- conflicted
+++ resolved
@@ -30,12 +30,7 @@
     <link rel="stylesheet" type='text/css' href="resources/main.css"
           tal:condition="not:css_build"/>
 
-<<<<<<< HEAD
     <link rel="stylesheet" href="resources/dist/mist${last_build}.css"
-=======
-    <link rel="stylesheet" href="resources/mist-1440683361.css"
->>>>>>> 78206abc
-          tal:condition="css_build" />
 
     <script tal:content="string: var IS_CORE=${is_core}" />
     <script tal:content="string: var URL_PREFIX=${core_uri}" />
@@ -57,11 +52,7 @@
                 baseUrl: 'resources/js/',
                 paths: {
                     //the optimized mist.js source file.
-<<<<<<< HEAD
                     "app": "../dist/mist${last_build}"
-=======
-                    "app": "../build/mist-1440683361"
->>>>>>> 78206abc
                 }
             });
             require(["app"]);
