--- conflicted
+++ resolved
@@ -108,11 +108,7 @@
 
 
 @app.task(bind=True, default_retry_delay=3*60)
-<<<<<<< HEAD
-def post_deploy_steps(self, owner, cloud_id, machine_id, monitoring, command,
-=======
 def post_deploy_steps(self, email, cloud_id, machine_id, monitoring, command='',
->>>>>>> 821efc01
                       key_id=None, username=None, password=None, port=22,
                       script_id='', script_params='', job_id=None,
                       hostname='', plugins=None, script=None,
@@ -250,16 +246,11 @@
                 except Exception as e:
                     print repr(e)
                     error = True
-<<<<<<< HEAD
-                    notify_user(user, "Enable monitoring failed for machine %s" % machine_id, repr(e))
-                    notify_admin('Enable monitoring on creation failed for user %s machine %s: %r' % (user.email, machine_id, e))
-=======
                     notify_user(user, "Enable monitoring failed for machine %s"
                                 % machine_id, repr(e))
                     notify_admin('Enable monitoring on creation failed for '
                                  'user %s machine %s: %r'
-                                 % (email, machine_id, e))
->>>>>>> 821efc01
+                                 % (user.email, machine_id, e))
                     log_event(action='enable_monitoring_failed', error=repr(e),
                               **log_dict)
 
@@ -302,12 +293,8 @@
         if str(exc).startswith('Retry'):
             raise
         notify_user(user, "Deployment script failed for machine %s" % machine_id)
-<<<<<<< HEAD
-        notify_admin("Deployment script failed for machine %s in cloud %s by user %s" % (machine_id, cloud_id, user.email), repr(exc))
-=======
-        notify_admin("Deployment script failed for machine %s in cloud "
-                     "%s by user %s" % (machine_id, cloud_id, email), repr(exc))
->>>>>>> 821efc01
+        notify_admin("Deployment script failed for machine %s in cloud %s by "
+                     "user %s" % (machine_id, cloud_id, user.email), repr(exc))
         log_event(
             email=user.email,
             event_type='job',
@@ -388,20 +375,12 @@
 
 
 @app.task(bind=True, default_retry_delay=2*60)
-<<<<<<< HEAD
 def openstack_post_create_steps(self, owner, cloud_id, machine_id, monitoring,
-                              command, key_id, username, password, public_key,
-                              script_id='', script_params='', job_id=None,
-                              hostname='', plugins=None,
-                              post_script_id='', post_script_params='', networks=[]):
-=======
-def openstack_post_create_steps(self, email, cloud_id, machine_id, monitoring,
-                                command, key_id, username, password, public_key,
-                                script_id='', script_params='', job_id=None,
-                                hostname='', plugins=None,
+                                command, key_id, username, password,
+                                public_key, script_id='', script_params='',
+                                job_id=None, hostname='', plugins=None,
                                 post_script_id='', post_script_params='',
                                 networks=[], cronjob={}):
->>>>>>> 821efc01
 
     from mist.io.methods import connect_provider
     if owner.find("@")!=-1:
@@ -440,13 +419,8 @@
                     created_floating_ips += [floating_ip for floating_ip
                                              in network['floating_ips']]
 
-<<<<<<< HEAD
                 # From the already created floating ips try to find one
                 # that is not associated to a node
-=======
-                # From the already created floating ips try to find one that
-                # is not associated to a node
->>>>>>> 821efc01
                 unassociated_floating_ip = None
                 for ip in created_floating_ips:
                     if not ip['node_id']:
@@ -521,20 +495,11 @@
             raise self.retry(exc=Exception(), max_retries=20)
 
         try:
-<<<<<<< HEAD
-            # login with user, password. Deploy the public key,
-            # enable sudo access for
-            # username, disable password authentication and reload ssh.
-            # After this is done, call post_deploy_steps if deploy
-            # script or monitoring
-            # is provided
-=======
             # login with user, password. Deploy the public key, enable sudo
             # access for username, disable password authentication
             # and reload ssh.
             # After this is done, call post_deploy_steps if deploy script
             # or monitoring is provided
->>>>>>> 821efc01
             ssh = paramiko.SSHClient()
             ssh.load_system_host_keys()
             ssh.set_missing_host_key_policy(paramiko.AutoAddPolicy())
@@ -908,13 +873,8 @@
                         tag_dict = {'key': key, 'value': value}
                         machine['tags'].append(tag_dict)
                 # FIXME: optimize!
-<<<<<<< HEAD
         log.warn('Returning list machines for user %s cloud %s',
                  owner.id, cloud_id)
-=======
-        log.warn('Returning list machines for user %s cloud %s'
-                 % (email, cloud_id))
->>>>>>> 821efc01
         return {'cloud_id': cloud_id, 'machines': machines}
 
     def error_rerun_handler(self, exc, errors, owner_id, cloud_id):
@@ -925,15 +885,8 @@
         owner = Owner.objects.get(id=owner_id)
         cloud = Cloud.objects.get(owner=owner, id=cloud_id)
 
-<<<<<<< HEAD
-        if len(errors) == 6: # If does not respond for a minute
-            notify_user(owner, 'Cloud %s does not respond' %
-                        cloud.title,
-=======
         if len(errors) == 6:  # If does not respond for a minute
-            notify_user(user, 'Cloud %s does not respond'
-                        % user.clouds[cloud_id].title,
->>>>>>> 821efc01
+            notify_user(owner, 'Cloud %s does not respond' % cloud.title,
                         email_notify=False, cloud_id=cloud_id)
 
         # Keep retrying every 30 secs for 10 minutes, then every 60 secs for
@@ -1031,12 +984,8 @@
                          disk_size=None, disk_path=None,
                          cloud_init='', associate_floating_ip=False,
                          associate_floating_ip_subnet=None, project_id=None,
-<<<<<<< HEAD
-                         tags=None):
-=======
-                         cronjob={}):
-
->>>>>>> 821efc01
+                         tags=None, cronjob={}):
+
     from multiprocessing.dummy import Pool as ThreadPool
     from mist.io.methods import create_machine
     from mist.io.exceptions import MachineCreationError
@@ -1048,9 +997,6 @@
         log_event = lambda *args, **kwargs: None
     job_id = job_id or uuid.uuid4().hex
 
-<<<<<<< HEAD
-    log_event(owner, 'job', 'async_machine_creation_started', job_id=job_id,
-=======
     if quantity == 1:
         names = [machine_name]
     else:
@@ -1058,8 +1004,7 @@
         for i in range(1, quantity+1):
             names.append('%s-%d' % (machine_name, i))
 
-    log_event(email, 'job', 'async_machine_creation_started', job_id=job_id,
->>>>>>> 821efc01
+    log_event(owner, 'job', 'async_machine_creation_started', job_id=job_id,
               cloud_id=cloud_id, script=script, script_id=script_id,
               script_params=script_params, monitoring=monitoring,
               persist=persist, quantity=quantity, key_id=key_id,
@@ -1068,7 +1013,6 @@
     THREAD_COUNT = 5
     pool = ThreadPool(THREAD_COUNT)
 
-<<<<<<< HEAD
     names = []
     for i in range(1, quantity+1):
         names.append('%s-%d' % (machine_name,i))
@@ -1076,9 +1020,6 @@
         user = user_from_email(owner)
     else:
         user = Owner.objects.get(id=owner)
-=======
-    user = user_from_email(email)
->>>>>>> 821efc01
     specs = []
     for name in names:
         specs.append((
@@ -1095,11 +1036,8 @@
              'disk_size': disk_size,
              'disk_path': disk_path,
              'project_id': project_id,
-<<<<<<< HEAD
-             'tags': tags}
-=======
+             'tags': tags,
              'cronjob': cronjob}
->>>>>>> 821efc01
         ))
 
     def create_machine_wrapper(args_kwargs):
@@ -1114,14 +1052,9 @@
             error = repr(exc)
         finally:
             name = args[3]
-<<<<<<< HEAD
-            log_event(user.email, 'job', 'machine_creation_finished', job_id=job_id,
-                      cloud_id=cloud_id, machine_name=name, error=error)
-=======
-            log_event(email, 'job', 'machine_creation_finished', job_id=job_id,
-                      cloud_id=cloud_id, machine_name=name, error=error,
-                      machine_id=node.get('id', ''))
->>>>>>> 821efc01
+            log_event(user.email, 'job', 'machine_creation_finished',
+                      job_id=job_id, cloud_id=cloud_id, machine_name=name,
+                      error=error, machine_id=node.get('id', ''))
 
     pool.map(create_machine_wrapper, specs)
     pool.close()
