"""mist.io.views

Here we define the HTTP API of the app. The view functions here are
responsible for taking parameters from the web requests, passing them on to
functions defined in methods and properly formatting the output. This is the
only source file where we import things from pyramid. View functions should
only check that all required params are provided. Any further checking should
be performed inside the corresponding method functions.

"""


import logging
from datetime import datetime


import requests
import json

from pyramid.response import Response
from pyramid.view import view_config


try:
    from mist.core import config
    from mist.core.helpers import user_from_request
except ImportError:
    from mist.io import config
    from mist.io.helpers import user_from_request

from mist.io import methods
from mist.io.model import Keypair
from mist.io.shell import Shell
import mist.io.exceptions as exceptions
from mist.io.exceptions import *


log = logging.getLogger(__name__)
OK = Response("OK", 200)


@view_config(context=exceptions.MistError)
def exception_handler_mist(exc, request):
    """Here we catch exceptions and transform them to proper http responses

    This is a special pyramid view that gets triggered whenever an exception
    is raised from any other view. It catches all exceptions exc where
    isinstance(exc, context) is True.

    """

    mapping = {
        exceptions.BadRequestError: 400,
        exceptions.UnauthorizedError: 401,
        exceptions.ForbiddenError: 403,
        exceptions.NotFoundError: 404,
        exceptions.MethodNotAllowedError: 405,
        exceptions.ConflictError: 409,
        exceptions.InternalServerError: 500,
        exceptions.ServiceUnavailableError: 503,
    }

    log.warning("MistError: %r", exc)
    for exc_type in mapping:
        if isinstance(exc, exc_type):
            return Response(str(exc), mapping[exc_type])
    else:
        return Response(str(exc), 500)


## @view_config(context=Exception)
def exception_handler_general(exc, request):
    """This simply catches all exceptions that don't subclass MistError and
    returns an Internal Server Error status code.

    When debugging it may be useful to comment out this function or its
    @view decorator.

    """

    log.error("Exception handler caught non-mist exception %s", exc)
    return Response("Internal Server Error", 500)


@view_config(route_name='home', request_method='GET',
             renderer='templates/home.pt')
def home(request):
    """Home page view"""
    user = user_from_request(request)
    return {
        'project': 'mist.io',
        'email': user.email,
        'supported_providers': config.SUPPORTED_PROVIDERS,
        'core_uri': config.CORE_URI,
        'auth': request.registry.settings.get('auth') and 1 or 0,
        'js_build': config.JS_BUILD,
        'js_log_level': config.JS_LOG_LEVEL,
        'google_analytics_id': config.GOOGLE_ANALYTICS_ID,
        'is_core': 0
    }


@view_config(route_name="check_auth", request_method='POST', renderer="json")
def check_auth(request):
    """Check on the mist.core service if authenticated"""

    params = request.json_body
    email = params.get('email', '').lower()
    password = params.get('password', '')
    # timestamp = params.get('timestamp', '')
    # hash_key = params.get('hash', '')

    payload = {'email': email, 'password': password}
               # 'timestamp': timestamp, 'hash_key': hash_key}
    core_uri = config.CORE_URI
    ret = requests.post(core_uri + '/auth', params=payload, verify=False)

    if ret.status_code == 200:
        ret = json.loads(ret.content)
        user = user_from_request(request)
        with user.lock_n_load():
            user.email = email
            user.password = password
            user.save()
        request.registry.settings['auth'] = 1
        log.info("succesfully check_authed")
        return ret
    else:
        raise UnauthorizedError()


@view_config(route_name='account', request_method='POST', renderer='json')
def update_user_settings(request):
    """try free plan, by communicating to the mist.core service"""

    params = request.json_body
    action = params.get('action', '').lower()
    plan = params.get('plan', '')
    auth_key = get_auth_key(request)
    name = params.get('name', '')
    company_name = params.get('company_name', '')
    country = params.get('country', '')
    number_of_servers = params.get('number_of_servers', '')
    number_of_people = params.get('number_of_people', '')

    payload = {'auth_key': auth_key,
               'action': action,
               'plan': plan,
               'name': name,
               'company_name': company_name,
               'country': country,
               'number_of_servers': number_of_servers,
               'number_of_people': number_of_people}

    core_uri = request.registry.settings['core_uri']
    ret = requests.post(core_uri + '/account', params=payload, verify=False)

    if ret.status_code == 200:
        ret = json.loads(ret.content)
        return ret
    else:
        raise UnauthorizedError()


@view_config(route_name='backends', request_method='GET', renderer='json')
def list_backends(request):
    """Gets the available backends.

    .. note:: Currently, this is only used by the backend controller in js.

    """

    user = user_from_request(request)
    ret = []
    for backend_id in user.backends:
        backend = user.backends[backend_id]
        ret.append({'id': backend_id,
                    'apikey': backend.apikey,
                    'title': backend.title or backend.provider,
                    'provider': backend.provider,
                    'poll_interval': backend.poll_interval,
                    'state': 'wait',
                    # for Provider.RACKSPACE_FIRST_GEN
                    'region': backend.region,
                    # for Provider.RACKSPACE (the new Nova provider)
                    ## 'datacenter': backend.datacenter,
                    'enabled': backend.enabled})
    return ret


@view_config(route_name='backends', request_method='POST', renderer='json')
def add_backend(request):
    """Adds a new backend."""

    params = request.json_body
    title = params.get('title', '')
    provider = params.get('provider', '')
    apikey = params.get('apikey', '')
    apisecret = params.get('apisecret', '')
    apiurl = params.get('apiurl', '')
    tenant_name = params.get('tenant_name', '')
    # following params are for baremetal
    machine_hostname = params.get('machine_ip_address', '')
    machine_key = params.get('machine_key', '')
    machine_user = params.get('machine_user', '')
    # TODO: check if all necessary information was provided in the request

    user = user_from_request(request)
    backend_id = methods.add_backend(
        user, title, provider, apikey, apisecret, apiurl, tenant_name,
        machine_hostname, machine_key, machine_user
    )
    backend = user.backends[backend_id]
    return {
        'index': len(user.backends) - 1,
        'id': backend_id,
        'apikey': backend.apikey,
        'apiurl': backend.apiurl,
        'tenant_name': backend.tenant_name,
        'title': backend.title,
        'provider': backend.provider,
        'poll_interval': backend.poll_interval,
        'region': backend.region,
        'status': 'off',
        'enabled': backend.enabled,
    }


@view_config(route_name='backend_action', request_method='DELETE')
def delete_backend(request):
    """Deletes a backend.

    .. note:: It assumes the user may re-add it later so it does not remove
              any key associations.

    """

    backend_id = request.matchdict['backend']
    user = user_from_request(request)
    methods.delete_backend(user, backend_id)
    return OK


@view_config(route_name='backend_action', request_method='PUT')
def rename_backend(request):
    """Renames a backend."""

    backend_id = request.matchdict['backend']
    new_name = request.json_body.get('new_name', '')
    if not new_name:
        raise RequiredParameterMissingError('new_name')
    
    user = user_from_request(request)
    methods.rename_backend(user, backend_id, new_name)
    return OK


@view_config(route_name='backend_action', request_method='POST')
def toggle_backend(request):
<<<<<<< HEAD
    new_state = request.json_body.get('new_state', '')
    if not new_state:
        return Response('New backend state not provided', 400)
    
    if new_state == '1':
=======
    backend_id = request.matchdict['backend']
    new_state = request.json_body.get('newState', '')
    if not new_state:
        raise RequiredParameterMissingError('new_state')

    # FIXME
    if new_state == "True":
>>>>>>> a9930e30
        new_state = True
    elif new_state == '0':
        new_state = False
    else:
        ## raise BadRequestError('Invalid backend state')
        log.warning("something funcky going on with state toggling, "
                    "what's '%r' supposed to mean?", new_state)
        new_state = True

    user = user_from_request(request)
    if backend_id not in user.backends:
        raise BackendNotFoundError()
    with user.lock_n_load():
        user.backends[backend_id].enabled = new_state
        user.save()

    return OK


@view_config(route_name='keys', request_method='GET', renderer='json')
def list_keys(request):
    """List keys.

    List all key pairs that are configured on this server. Only the public
    keys are returned.

    """
    user = user_from_request(request)
    return [{'id': key.replace(' ', ''),
             'name': key,
             'machines': user.keypairs[key].machines,
             'default_key': user.keypairs[key].default}
            for key in user.keypairs]


@view_config(route_name='keys', request_method='PUT', renderer='json')
def add_key(request):
    params = request.json_body
    key_id = params.get('name', '')
    private_key = params.get('priv', '')

    user = user_from_request(request)
    key_id = methods.add_key(user, key_id, private_key)

    keypair = user.keypairs[key_id]

    return {'id': key_id,
            'name': key_id,
            'machines': keypair.machines,
            'default': keypair.default}


@view_config(route_name='key_action', request_method='DELETE', renderer='json')
def delete_key(request):
    """Delete key.

    When a keypair gets deleted, it takes its asociations with it so just need
    to remove from the server too.

    If the default key gets deleted, it sets the next one as default, provided
    that at least another key exists. It returns the list of all keys after
    the deletion, excluding the private keys (check also list_keys).

    """

    key_id = request.matchdict.get('key')
    if not key_id:
        raise KeypairParameterMissingError()

    user = user_from_request(request)
    methods.delete_key(user, key_id)
    return list_keys(request)


@view_config(route_name='key_action', request_method='PUT')
def edit_key(request):

    old_id = request.matchdict['key']
    key_id = request.json_body.get('newName')
    if not key_id:
        raise RequiredParameterMissingError("new key name")

    user = user_from_request(request)
    methods.edit_key(user, key_id, old_id)
    return OK


@view_config(route_name='key_action', request_method='POST')
def set_default_key(request):
    key_id = request.matchdict['key']
    user = user_from_request(request)

    methods.set_default_key(user, key_id)
    return OK


@view_config(route_name='key_action', request_method='GET',
             request_param='action=private', renderer='json')
def get_private_key(request):
    """Gets private key from keypair name.

    It is used in single key view when the user clicks the display private key
    button.

    """

    user = user_from_request(request)
    key_id = request.matchdict['key']
    if not key_id:
        raise RequiredParameterMissingError("key_id")
    if not key_id in user.keypairs:
        raise KeypairNotFoundError(key_id)
    return user.keypairs[key_id].private


@view_config(route_name='key_action', request_method='GET',
             request_param='action=public', renderer='json')
def get_public_key(request):
    user = user_from_request(request)
    key_id = request.matchdict['key']
    if not key_id:
        raise RequiredParameterMissingError("key_id")
    if not key_id in user.keypairs:
        raise KeypairNotFoundError(key_id)
    return user.keypairs[key_id].public


@view_config(route_name='keys', request_method='POST', renderer='json')
def generate_keypair(request):
    keypair = Keypair()
    keypair.generate()
    return {'priv': keypair.private}


@view_config(route_name='key_association', request_method='PUT',
             renderer='json')
def associate_key(request):
    key_id = request.matchdict['key']
    backend_id = request.matchdict['backend']
    machine_id = request.matchdict['machine']
    try:
        host = request.json_body.get('host')
    except:
        host = None
    user = user_from_request(request)
    methods.associate_key(user, key_id, backend_id, machine_id, host)
    return user.keypairs[key_id].machines


@view_config(route_name='key_association', request_method='DELETE',
             renderer='json')
def disassociate_key(request):
    key_id = request.matchdict['key']
    backend_id = request.matchdict['backend']
    machine_id = request.matchdict['machine']
    user = user_from_request(request)
    methods.disassociate_key(user, key_id, backend_id, machine_id)
    return user.keypairs[key_id].machines



@view_config(route_name='machines', request_method='GET', renderer='json')
def list_machines(request):
    """Gets machines and their metadata from a backend."""

    user = user_from_request(request)
    backend_id = request.matchdict['backend']
    return methods.list_machines(user, backend_id)


@view_config(route_name='machines', request_method='POST', renderer='json')
def create_machine(request):
    """Creates a new virtual machine on the specified backend."""

    backend_id = request.matchdict['backend']

    try:
        key_id = request.json_body.get('key')
        machine_name = request.json_body['name']
        location_id = request.json_body.get('location', None)
        image_id = request.json_body['image']
        size_id = request.json_body['size']
        #deploy_script received as unicode, but ScriptDeployment wants str
        script = str(request.json_body.get('script', ''))
        # these are required only for Linode, passing them anyway
        image_extra = request.json_body['image_extra']
        disk = request.json_body['disk']
    except Exception as e:
        raise RequiredParameterMissingError(e)

    user = user_from_request(request)
    ret = methods.create_machine(user, backend_id, key_id, machine_name,
                                 location_id, image_id, size_id, script,
                                 image_extra, disk)
    return ret


@view_config(route_name='machine', request_method='POST', renderer="json")
def machine_actions(request):
    # TODO: We shouldn't return list_machines, just 200. Save the API!
    backend_id = request.matchdict['backend']
    machine_id = request.matchdict['machine']
    user = user_from_request(request)
    action = request.params.get('action')
    if action in ('start', 'stop', 'reboot', 'destroy'):
        if action == 'start':
            methods.start_machine(user, backend_id, machine_id)
        elif action == 'stop':
            methods.stop_machine(user, backend_id, machine_id)
        elif action == 'reboot':
            methods.reboot_machine(user, backend_id, machine_id)
        elif action == 'destroy':
            methods.destroy_machine(user, backend_id, machine_id)
        ## return OK
        return methods.list_machines(user, backend_id)
    raise BadRequestError()


@view_config(route_name='machine_metadata', request_method='POST',
             renderer='json')
def set_machine_metadata(request):
    """Sets metadata for a machine, given the backend and machine id."""
    backend_id = request.matchdict['backend']
    machine_id = request.matchdict['machine']
    try:
        tag = request.json_body['tag']
    except:
        raise RequiredParameterMissingError('tag')
    user = user_from_request(request)
    methods.set_machine_metadata(user, backend_id, machine_id, tag)
    return OK


@view_config(route_name='machine_metadata', request_method='DELETE',
             renderer='json')
def delete_machine_metadata(request):
    """Deletes metadata for a machine, given the machine id and the tag to be
    deleted.

    """
    backend_id = request.matchdict['backend']
    machine_id = request.matchdict['machine']
    try:
        tag = request.json_body['tag']
    except:
        raise RequiredParameterMissingError('tag')
    user = user_from_request(request)
    methods.delete_machine_metadata(user, backend_id, machine_id, tag)
    return OK


@view_config(route_name='images', request_method='POST', renderer='json')
def list_specific_images(request):
    # FIXME: 1) i shouldn't exist, 2) i shouldn't be a post
    return list_images(request)


@view_config(route_name='images', request_method='GET', renderer='json')
def list_images(request):
    """List images from each backend.
    Furthermore if a search_term is provided, we loop through each
    backend and search for that term in the ids and the names of
    the community images"""

    backend_id = request.matchdict['backend']
    try:
        term = request.json_body.get('search_term', '').lower()
    except:
        term = None
    user = user_from_request(request)
    return methods.list_images(user, backend_id, term)


@view_config(route_name='image', request_method='POST', renderer='json')
def star_image(request):
    """Toggle image as starred."""

    backend_id = request.matchdict['backend']
    image_id = request.matchdict['image']
    user = user_from_request(request)
    with user.lock_n_load():
        if backend_id not in user.backends:
            raise BackendNotFoundError(backend_id)
        backend = user.backends[backend_id]
        if image_id not in backend.starred:
            backend.starred.append(image_id)
        else:
            backend.starred.remove(image_id)
        user.save()
    return image_id in backend.starred


@view_config(route_name='sizes', request_method='GET', renderer='json')
def list_sizes(request):
    """List sizes (aka flavors) from each backend."""
    backend_id = request.matchdict['backend']
    user = user_from_request(request)
    return methods.list_sizes(user, backend_id)


@view_config(route_name='locations', request_method='GET', renderer='json')
def list_locations(request):
    """List locations from each backend."""
    backend_id = request.matchdict['backend']
    user = user_from_request(request)
    return methods.list_locations(user, backend_id)


@view_config(route_name='probe', request_method='POST', renderer='json')
def probe(request):
    """Probes a machine over ssh, using fabric.

    .. note:: Used for getting uptime and a list of deployed keys.

    """
<<<<<<< HEAD
    with get_user(request, readonly=True) as user:
        keypairs = user.get('keypairs', {})
    
    return [{'id': key.replace(' ', ''),
             'name': key,
             'machines': keypairs[key].get('machines',[]),
             'default_key': keypairs[key].get('default', False)}
             for key in keypairs.keys()]


@view_config(route_name='keys', request_method='PUT', renderer='json')
def add_key(request):
    params = request.json_body
    key_id = params.get('id', '')
    private_key = params.get('priv', '')
    
    if not key_id:
        return Response('Keypair name not provided', 400)
    
    if not private_key:
        return Response('Private key not provided', 400)
    
    with get_user(request) as user:
        keypairs = user.get('keypairs',{})
            
        if key_id in keypairs:
            return Response('Keypair "%s" exists' % key_id, 400)
        
        key = {'public' : generate_public_key(private_key),
               'private' : private_key,
               'default' : not len(keypairs),
               'machines': []}
        
        if not validate_keypair(key['public'], key['private']):
            # User probably gave an invalid private key
            return Response('Invalid private key', 400)
        
        keypairs[key_id] = key
        
        return {'id': key_id,
                'name': key_id,
                'machines': [],
                'default_key': key['default']}

=======
    machine_id = request.matchdict['machine']
    backend_id = request.matchdict['backend']
    host = request.params.get('host', None)
    key = request.params.get('key', None)
    # FIXME: simply don't pass a key parameter
    if key == 'undefined':
        key = None
>>>>>>> a9930e30

    ssh_user = request.params.get('ssh_user', None)
    command = "sudo -n uptime 2>&1|grep load|wc -l && echo -------- && \
cat /proc/uptime && echo -------- && cat ~/`grep '^AuthorizedKeysFile' \
/etc/ssh/sshd_config /etc/sshd_config 2> /dev/null |awk '{print $2}'` \
2> /dev/null || cat ~/.ssh/authorized_keys 2> /dev/null"

    log.warn('probing with key %s' % key)

<<<<<<< HEAD
@view_config(route_name='key_action', request_method='PUT', renderer='json')
def edit_key(request):
    
    old_id = request.matchdict.get('key', '')
    key_id = request.json_body.get('new_id', '')
    
    if not old_id:
        return Response('Old keypair name not provided', 400)
    
    if not key_id:
        return Response('New keypair name not provided', 400)
    
    if old_id == key_id:
        return Response('Keypair is already named: %s' % key_id, 304)
    
    with get_user(request) as user:
        keypairs = user.get('keypairs',{})
        
        if not old_id in keypairs:
            return Response('Keypair "%s" not found' % old_id, 404)
        
        if key_id in keypairs:
            return Response('Keypair "%s" exists' % key_id, 400)
        
        key = {'public': keypairs[old_id]['public'],
                'private': keypairs[old_id]['private'],
                'default': keypairs[old_id].get('default', False),
                'machines': keypairs[old_id]['machines']}
        
        keypairs.pop(old_id)
        keypairs[key_id] = key
        
    return Response('OK', 200)


@view_config(route_name='key_action', request_method='POST', renderer='json')
def set_default_key_request(request):
    return set_default_key(request)

@view_config(route_name='key_priv', request_method='GET', renderer='json')
def get_private_key_request(request):
    return get_private_key(request)

@view_config(route_name='key_pub', request_method='GET', renderer='json')
def get_public_key_request(request):
    return get_public_key(request)
=======
    user = user_from_request(request)
    cmd_output = methods.ssh_command(user, backend_id, machine_id,
                                     host, command, key_id=key)
>>>>>>> a9930e30

    if cmd_output:
        cmd_output = cmd_output.split('--------')
        if len(cmd_output) > 2:
            updated_keys = update_available_keys(user, backend_id,
                                                 machine_id, cmd_output[2])
            return {'uptime': cmd_output[1],
                    'updated_keys': updated_keys}
        else:
            return {'uptime': cmd_output[1]}


def update_available_keys(user, backend_id, machine_id, authorized_keys):
    keypairs = user.keypairs

    # track which keypairs will be updated
    updated_keypairs = {}
    # get the actual public keys from the blob
    ak = [k for k in authorized_keys.split('\n') if k.startswith('ssh')]

    # for each public key
    for pk in ak:
        exists = False
        pub_key = pk.strip().split(' ')
        for k in keypairs:
            # check if the public key already exists in our keypairs
            if keypairs[k].public.strip().split(' ')[:2] == pub_key[:2]:
                exists = True
                associated = False
                # check if it is already associated with this machine
                for machine in keypairs[k].machines:
                    if machine[:2] == [backend_id, machine_id]:
                        associated = True
                        break
                if not associated:
                    with user.lock_n_load():
                        keypairs[k].machines.append([backend_id, machine_id])
                        user.save()
                    updated_keypairs[k] = keypairs[k]
            if exists:
                break

    if updated_keypairs:
        log.debug('update keypairs')

    ret = [{'name': key,
            'machines': keypairs[key].machines,
            'pub': keypairs[key].public,
            'default_key': keypairs[key].default
            } for key in updated_keypairs]

    return ret


@view_config(route_name='monitoring', request_method='GET', renderer='json')
def check_monitoring(request):
    """Ask the mist.io service if monitoring is enabled for this machine.

    """
    core_uri = config.CORE_URI
    user = user_from_request(request)
    email = user.email
    password = user.password

    timestamp = datetime.utcnow().strftime("%s")
    auth_key = get_auth_key(request)

    payload = {'auth_key': auth_key}
    ret = requests.get(core_uri+request.path, params=payload, verify=False)
    if ret.status_code == 200:
        return ret.json()
    else:
        log.error("Error getting stats %d:%s", ret.status_code, ret.text)
        raise ServiceUnavailableError()


@view_config(route_name='update_monitoring', request_method='POST',
             renderer='json')
def update_monitoring(request):
    """Enable/disable monitoring for this machine using the hosted mist.io
    service.

    """
    user = user_from_request(request)
    core_uri = config.CORE_URI
    try:
        email = request.json_body['email']
        password = request.json_body['pass']
        payload = {'email': email, 'password': password}
        ret = requests.post(core_uri + '/auth',
                            params=payload,
                            verify=False)
        if ret.status_code == 200:
            request.registry.settings['auth'] = 1
            with user.lock_n_load():
                user.email = email
                user.password = password
                user.save()
    except:
        pass
    auth_key = get_auth_key(request)

    name = request.json_body.get('name', '')
    public_ips = request.json_body.get('public_ips', [])
    dns_name = request.json_body.get('dns_name', '')

    action = request.json_body['action'] or 'enable'
    payload = {'auth_key': auth_key,
               'action': action,
               'name': name,
               'public_ips': public_ips,
               'dns_name': dns_name,
               }

    if action == 'enable':
        backend = user.backends[request.matchdict['backend']]
        payload['backend_title'] = backend.title
        payload['backend_provider'] = backend.provider
        payload['backend_region'] = backend.region
        payload['backend_apikey'] = backend.apikey
        payload['backend_apisecret'] = backend.apisecret

    #TODO: make ssl verification configurable globally,
    # set to true by default
    ret = requests.post(core_uri+request.path,
                        params=payload,
                        verify=False)
    if ret.status_code == 402:
        raise PaymentRequiredError(ret.text)
    elif ret.status_code != 200:
        log.error("Error getting stats %d:%s", ret.status_code, ret.text)
        raise ServiceUnavailableError()

    return ret.json()

@view_config(route_name='stats', request_method='GET', renderer='json')
def get_stats(request):
    core_uri = config.CORE_URI
    user = user_from_request(request)
    email = user.email
    password = user.password
    params = request.params
    start = params.get('start', '')
    stop = params.get('stop', '')
    step = params.get('step', '')
    expression = params.get('expression', '')

    timestamp = datetime.utcnow().strftime("%s")
    auth_key = get_auth_key(request)

    payload = {
        'auth_key': auth_key,
        'start': start,
        'stop': stop,
        'step': step,
        'expression': expression
    }
    ret = requests.get(core_uri+request.path, params=payload, verify=False)
    if ret.status_code == 200:
        return ret.json()
    else:
        log.error("Error getting stats %d:%s", ret.status_code, ret.text)
        raise ServiceUnavailableError()


@view_config(route_name='loadavg', request_method='GET')
def get_loadavg(request, action=None):
    """Get the loadavg png displayed in the machines list view."""
    params = request.params
    start = params.get('start', '')
    stop = params.get('stop', '')
    user = user_from_request(request)
    auth_key = get_auth_key(request)
    core_uri = config.CORE_URI
    payload = {
        'auth_key': auth_key,
        'start': start,
        'stop': stop,
    }
    headers = {'Content-type': 'image/png', 'Accept': '*/*'}
    ret = requests.get(core_uri+request.path, params=payload,
                       headers=headers, verify=False)
    if ret.status_code != 200:
        log.error("Error getting loadavg %d:%s", ret.status_code, ret.text)
        raise ServiceUnavailableError()
    return Response(ret.content, content_type='image/png', request=request)


@view_config(route_name='rules', request_method='POST', renderer='json')
def update_rule(request):
    """Creates or updates a rule.

    """
    core_uri = config.CORE_URI
    payload = request.json_body.copy()
    payload['auth_key'] = get_auth_key(request)

    #TODO: make ssl verification configurable globally, set to true by default
    ret = requests.post(core_uri+request.path, params=payload, verify=False)

    if ret.status_code != 200:
        log.error("Error updating rule %d:%s", ret.status_code, ret.text)
        raise ServiceUnavailableError()

    return ret.json()


@view_config(route_name='rule', request_method='DELETE')
def delete_rule(request):
    """Deletes a rule.

    """
    # TODO: factor out common code in a shared function
    core_uri = config.CORE_URI
    payload = {}
    payload['auth_key'] = get_auth_key(request)

    #TODO: make ssl verification configurable globally, set to true by default
    ret = requests.delete(core_uri+request.path, params=payload, verify=False)

    if ret.status_code != 200:
        log.error("Error deleting rule %d:%s", ret.status_code, ret.text)
        raise ServiceUnavailableError()

    return OK


@view_config(route_name='shell', request_method='GET')
def shell_stream(request):
    """Execute command via SSH and stream output

    Streams output using the hidden iframe technique.

    """

    def parse(lines):
        """Generator function that converts stdout_lines to html with
        js which it streams in a hidden iframe.

        """
        # send some blank data to get webkit browsers
        # to display what's sent
        yield 1024*'\0'  # really necessary?
        # start the html response
        yield "<html><body>\n"
        js = "<script type='text/javascript'>"
        js += "parent.appendShell('%s');</script>\n"
        for line in lines:
            # get commands output, line by line
            clear_line = line.replace('\'', '\\\'')
            clear_line = clear_line.replace('\n', '<br/>')
            clear_line = clear_line.replace('\r', '')
            #.replace('<','&lt;').replace('>', '&gt;')
            yield js % clear_line
        js = "<script type='text/javascript'>"
        js += "parent.completeShell(%s);</script>\n"
        yield js % 1  # FIXME
        yield "</body></html>\n"

    log.info("got shell_stream request")
    backend_id = request.matchdict['backend']
    machine_id = request.matchdict['machine']
    cmd = request.params.get('command')
    host = request.params.get('host')
    if not cmd:
        raise RequiredParameterMissingError("command")
    if not host:
        raise RequiredParameterMissingError("host")

    user = user_from_request(request)
    shell = Shell(host)
    shell.autoconfigure(user, backend_id, machine_id)
    # stdout_lines is a generator that spits out lines of combined
    # stdout and stderr output. cmd is executed via the shell on the background
    # and the stdout_lines generator is immediately available. stdout_lines
    # will block if no line is in the buffer and will stop iterating once the
    # command is completed and the pipe is closed.
    stdout_lines = shell.command_stream(cmd)
    return Response(status=200, app_iter=parse(stdout_lines))


# FIXME
def get_auth_key(request):
    user = user_from_request(request)
    from base64 import urlsafe_b64encode
    auth_key = "%s:%s" % (user.email, user.password)
    auth_key = urlsafe_b64encode(auth_key)
    return auth_key


@view_config(route_name='providers', request_method='GET', renderer='json')
def list_supported_providers(request):
    """
    @param request: A simple GET request
    @return: Return all of our SUPPORTED PROVIDERS
    """
    return {
        'supported_providers': config.SUPPORTED_PROVIDERS
    }<|MERGE_RESOLUTION|>--- conflicted
+++ resolved
@@ -257,13 +257,6 @@
 
 @view_config(route_name='backend_action', request_method='POST')
 def toggle_backend(request):
-<<<<<<< HEAD
-    new_state = request.json_body.get('new_state', '')
-    if not new_state:
-        return Response('New backend state not provided', 400)
-    
-    if new_state == '1':
-=======
     backend_id = request.matchdict['backend']
     new_state = request.json_body.get('newState', '')
     if not new_state:
@@ -271,9 +264,8 @@
 
     # FIXME
     if new_state == "True":
->>>>>>> a9930e30
         new_state = True
-    elif new_state == '0':
+    elif new_state == "False":
         new_state = False
     else:
         ## raise BadRequestError('Invalid backend state')
@@ -587,52 +579,6 @@
     .. note:: Used for getting uptime and a list of deployed keys.
 
     """
-<<<<<<< HEAD
-    with get_user(request, readonly=True) as user:
-        keypairs = user.get('keypairs', {})
-    
-    return [{'id': key.replace(' ', ''),
-             'name': key,
-             'machines': keypairs[key].get('machines',[]),
-             'default_key': keypairs[key].get('default', False)}
-             for key in keypairs.keys()]
-
-
-@view_config(route_name='keys', request_method='PUT', renderer='json')
-def add_key(request):
-    params = request.json_body
-    key_id = params.get('id', '')
-    private_key = params.get('priv', '')
-    
-    if not key_id:
-        return Response('Keypair name not provided', 400)
-    
-    if not private_key:
-        return Response('Private key not provided', 400)
-    
-    with get_user(request) as user:
-        keypairs = user.get('keypairs',{})
-            
-        if key_id in keypairs:
-            return Response('Keypair "%s" exists' % key_id, 400)
-        
-        key = {'public' : generate_public_key(private_key),
-               'private' : private_key,
-               'default' : not len(keypairs),
-               'machines': []}
-        
-        if not validate_keypair(key['public'], key['private']):
-            # User probably gave an invalid private key
-            return Response('Invalid private key', 400)
-        
-        keypairs[key_id] = key
-        
-        return {'id': key_id,
-                'name': key_id,
-                'machines': [],
-                'default_key': key['default']}
-
-=======
     machine_id = request.matchdict['machine']
     backend_id = request.matchdict['backend']
     host = request.params.get('host', None)
@@ -640,7 +586,6 @@
     # FIXME: simply don't pass a key parameter
     if key == 'undefined':
         key = None
->>>>>>> a9930e30
 
     ssh_user = request.params.get('ssh_user', None)
     command = "sudo -n uptime 2>&1|grep load|wc -l && echo -------- && \
@@ -650,58 +595,9 @@
 
     log.warn('probing with key %s' % key)
 
-<<<<<<< HEAD
-@view_config(route_name='key_action', request_method='PUT', renderer='json')
-def edit_key(request):
-    
-    old_id = request.matchdict.get('key', '')
-    key_id = request.json_body.get('new_id', '')
-    
-    if not old_id:
-        return Response('Old keypair name not provided', 400)
-    
-    if not key_id:
-        return Response('New keypair name not provided', 400)
-    
-    if old_id == key_id:
-        return Response('Keypair is already named: %s' % key_id, 304)
-    
-    with get_user(request) as user:
-        keypairs = user.get('keypairs',{})
-        
-        if not old_id in keypairs:
-            return Response('Keypair "%s" not found' % old_id, 404)
-        
-        if key_id in keypairs:
-            return Response('Keypair "%s" exists' % key_id, 400)
-        
-        key = {'public': keypairs[old_id]['public'],
-                'private': keypairs[old_id]['private'],
-                'default': keypairs[old_id].get('default', False),
-                'machines': keypairs[old_id]['machines']}
-        
-        keypairs.pop(old_id)
-        keypairs[key_id] = key
-        
-    return Response('OK', 200)
-
-
-@view_config(route_name='key_action', request_method='POST', renderer='json')
-def set_default_key_request(request):
-    return set_default_key(request)
-
-@view_config(route_name='key_priv', request_method='GET', renderer='json')
-def get_private_key_request(request):
-    return get_private_key(request)
-
-@view_config(route_name='key_pub', request_method='GET', renderer='json')
-def get_public_key_request(request):
-    return get_public_key(request)
-=======
     user = user_from_request(request)
     cmd_output = methods.ssh_command(user, backend_id, machine_id,
                                      host, command, key_id=key)
->>>>>>> a9930e30
 
     if cmd_output:
         cmd_output = cmd_output.split('--------')
