--- conflicted
+++ resolved
@@ -64,34 +64,6 @@
             'js_log_level': js_log_level}
 
 
-<<<<<<< HEAD
-=======
-@view_config(route_name="check_auth", request_method='POST', renderer="json")
-def check_auth(request):
-    "Check on the mist.core service if authenticated"
-    params = request.json_body
-    email = params.get('email', '').lower()
-    password = params.get('password', '')
-    timestamp = params.get('timestamp', '')
-    hash_key = params.get('hash', '')
-
-    payload = {'email': email, 'password': password, 'timestamp': timestamp, 'hash_key': hash_key}
-    core_uri = request.registry.settings['core_uri']
-    ret = requests.post(core_uri + '/auth', params=payload, verify=False)
-
-    if ret.status_code == 200:
-        ret = json.loads(ret.content)
-        request.registry.settings['email'] = email
-        request.registry.settings['password'] = password
-        request.registry.settings['auth'] = 1
-        log.debug('save settings (check auth)')
-        save_settings(request)
-        return ret
-    else:
-        return Response('Unauthorized', 401)
-
-
->>>>>>> ddcfb353
 @view_config(route_name='account', request_method='POST', renderer='json')
 def update_user_settings(request, renderer='json'):
     """try free plan, by communicating to the mist.core service
@@ -1125,17 +1097,9 @@
         keypairs = user.get('keypairs', {})
     
     return [{'name': key,
-<<<<<<< HEAD
-            'machines': keypairs[key].get('machines', []),
-            'pub': keypairs[key]['public'],
-            'priv': keypairs[key]['private'] and True or False,
-            'default_key': keypairs[key].get('default', False)}
-                for key in keypairs.keys()]
-=======
               'machines': keypairs[key]['machines'],
                'default_key': keypairs[key]['default']}
              for key in keypairs.keys()]
->>>>>>> ddcfb353
 
 
 @view_config(route_name='keys', request_method='PUT', renderer='json')
@@ -1150,53 +1114,26 @@
     if not private_key:
         return Response('Private key not provided', 400)
     
-<<<<<<< HEAD
     with get_user(request) as user:
         keypairs = user.get('keypairs',{})
             
         if key_id in keypairs:
-            return Response('Key "%s" already exists' % key_id, 400)
-        
-        key = { 'public' : params.get('pub', ''),
-                'private' : params.get('priv', ''),
-                'default' : not len(keypairs) }
-        
-        if key['public'] and key['private']:
-            if not validate_key_pair(key['public'], key['private']):
-                return Response('Key pair is not valid', 400)
+            return Response('Keypair "%s" exists' % key_id, 400)
+        
+        key = {'public' : generate_public_key(private_key),
+               'private' : private_key,
+               'default' : not len(keypairs),
+               'machines': []}
+        
+        if not validate_keypair(key['public'], key['private']):
+            # User probably gave an invalid private key
+            return Response('Invalid private key', 400)
         
         keypairs[key_id] = key
         
         return {'name': key_id,
-                'pub': key['public'],
-                'priv': key['private'],
-                'default_key': key['default'],
-                'machines': []}
-=======
-    try:
-        keypairs = request.environ['beaker.session']['keypairs']
-    except:
-        keypairs = request.registry.settings.get('keypairs', {})
-    
-    if key_id in keypairs.keys():
-        return Response('Keypair "%s" exists' % key_id, 400)
-    
-    key = {'public' : generate_public_key(private_key),
-            'private' : private_key,
-             'default' : not len(keypairs),
-              'machines': []}
-    
-    if not validate_keypair(key['public'], key['private']):
-        # User probably gave an invalid private key
-        return Response('Invalid private key', 400)
-    
-    keypairs[key_id] = key
-    save_settings(request)
-    
-    return {'name': key_id,
-             'machines': [],
-              'default_key': key['default']}
->>>>>>> ddcfb353
+                'machines': [],
+                'default_key': key['default']}
 
 
 @view_config(route_name='key_action', request_method='DELETE', renderer='json')
@@ -1217,10 +1154,12 @@
     if not key_id:
         return Response('Keypair name not provided', 400)
     
-<<<<<<< HEAD
     with get_user(request) as user:
         keypairs = user.get('keypairs',{})
         
+        if not key_id in keypairs.keys():
+            return Response('Keypair "%s" not found', 404)
+
         key = keypairs.pop(key_id)
         
         if key.get('default', False):
@@ -1228,28 +1167,7 @@
                 new_default_key = keypairs.keys()[0]
                 keypairs[new_default_key]['default'] = True
         
-        return [{'name': key,
-                'machines': keypairs[key].get('machines', []),
-                'pub': keypairs[key]['public'],
-                'priv': keypairs[key]['private'] and True,
-                'default_key': keypairs[key].get('default', False)}
-                    for key in keypairs.keys()]
-=======
-    keypairs = request.registry.settings.get('keypairs', {})
-    
-    if not key_id in keypairs.keys():
-        return Response('Keypair "%s" not found', 404)
-    
-    key = keypairs.pop(key_id)
-    
-    if key['default']:
-        if len(keypairs):
-            keypairs[keypairs.keys()[0]]['default'] = True
-    
-    save_settings(request)
-    
     return list_keys(request)
->>>>>>> ddcfb353
 
 
 @view_config(route_name='key_action', request_method='PUT', renderer='json')
@@ -1267,7 +1185,6 @@
     if old_id == key_id:
         return Response('Keypair is already named: %s' % key_id, 304)
     
-<<<<<<< HEAD
     with get_user(request) as user:
         keypairs = user.get('keypairs',{})
         
@@ -1282,78 +1199,44 @@
             keypairs.pop(old_id)
         
         if key['public'] and key['private']:
-            if not validate_key_pair(key['public'], key['private']):
+            if not validate_keypair(key['public'], key['private']):
                 return Response('Key pair is not valid', 400)
         
         keypairs[key_id] = key
         
-        return {'name': key_id,
-                'pub': key['public'],
-                'priv': key['private'],
-                'default': key['default'],
-                'machines': key['machines']}
-=======
-    try:
-        keypairs = request.environ['beaker.session']['keypairs']
-    except:
-        keypairs = request.registry.settings.get('keypairs', {})
-    
-    if not old_id in keypairs.keys():
-        return Response('Keypair "%s" not found' % old_id, 404)
-    
-    if key_id in keypairs.keys():
-        return Response('Keypair "%s" exists' % key_id, 400)
-    
-    key = {'public': keypairs[old_id]['public'],
-            'private': keypairs[old_id]['private'],
-             'default': keypairs[old_id]['default'],
-              'machines': keypairs[old_id]['machines']}
-    
-    keypairs.pop(old_id)
-    keypairs[key_id] = key
-    save_settings(request)
-    
     return Response('OK', 200)
->>>>>>> ddcfb353
 
 
 @view_config(route_name='key_action', request_method='POST', renderer='json')
 def set_default_key_request(request):
     return set_default_key(request)
 
-
 @view_config(route_name='key_action', request_method='GET', request_param='action=private', renderer='json')
 def get_private_key_request(request):
     return get_private_key(request)
 
-
-<<<<<<< HEAD
-=======
 @view_config(route_name='key_action', request_method='GET', request_param='action=public', renderer='json')
 def get_public_key_request(request):
     return get_public_key(request)
 
-
->>>>>>> ddcfb353
 @view_config(route_name='keys', request_method='POST', renderer='json')
 def generate_keypair_request(request):
     return generate_keypair()
 
-
 @view_config(route_name='key_association', request_method='PUT', renderer='json')
 def associate_key_request(request):
     return associate_key(request,
-                          request.matchdict['key'],
-                           request.matchdict['backend'],
-                            request.matchdict['machine'])
+                         request.matchdict['key'],
+                         request.matchdict['backend'],
+                         request.matchdict['machine'])
 
 
 @view_config(route_name='key_association', request_method='DELETE', renderer='json')
 def disassociate_key_request(request):
     return disassociate_key(request,
-                             request.matchdict['key'],
-                              request.matchdict['backend'],
-                               request.matchdict['machine'])
+                            request.matchdict['key'],
+                            request.matchdict['backend'],
+                            request.matchdict['machine'])
 
 
 @view_config(route_name='monitoring', request_method='GET', renderer='json')
@@ -1468,9 +1351,8 @@
 
 def update_available_keys(request, backend_id, machine_id, ssh_user, host, authorized_keys):
     with get_user(request) as user:
-        keypairs = user['keypairs']
-    
-<<<<<<< HEAD
+        keypairs = user.get('keypairs', {})
+
         # track which keypairs will be updated
         updated_keypairs = {}
         
@@ -1499,24 +1381,6 @@
                 if exists:
                     break
                         
-            # if public key does not exist in our keypairs, add a new entry
-            if not exists:
-                if len(pub_key)>2:
-                    key_name = pub_key[2].strip('\r')
-                else:
-                    key_name = "%s@%s" % (ssh_user, host)
-                    if key_name in keypairs:
-                        i = 0
-                        while True:
-                            key_name = '%s@%s-%d' % (ssh_user, host, i)
-                            i+=1
-                            if key_name not in keypairs:
-                                break
-                keypairs[key_name] = {'public': ' '.join(pk.split(' ')[:2]),
-                                      'private': '',
-                                      'machines': [[backend_id, machine_id, 0, ssh_user]]}
-                updated_keypairs[key_name] = keypairs[key_name]
-
         if updated_keypairs:
             log.debug('update keypairs')
 
@@ -1527,48 +1391,6 @@
                for key in updated_keypairs.keys()]
          
         return ret
-=======
-    # track which keypairs will be updated
-    updated_keypairs = {}
-    
-    # get the actual public keys from the blob
-    ak = [k for k in authorized_keys.split('\n') if k.startswith('ssh')]
-
-    # for each public key
-    for pk in ak:
-        exists = False
-        pub_key = pk.strip().split(' ')
-        for k in keypairs:
-            # check if the public key already exists in our keypairs 
-            if keypairs[k]['public'].strip().split(' ')[:2] == pub_key[:2]:
-                exists = True
-                associated = False
-                # check if it is already associated with this machine
-                for m in keypairs[k].get('machines', []):
-                    if m[:2] == [backend_id, machine_id]:
-                        associated = True
-                        break
-                if not associated:
-                    if not keypairs[k].get('machines', None):
-                        keypairs[k]['machines'] = []
-                    keypairs[k]['machines'].append([backend_id, machine_id])
-                    updated_keypairs[k] = keypairs[k]
-            if exists:
-                break
-                    
-    
-    if updated_keypairs:
-        log.debug('update keypairs')
-        save_settings(request)
-
-    ret = [{'name': key,
-            'machines': keypairs[key].get('machines', []),
-            'pub': keypairs[key]['public'],
-            'default_key': keypairs[key].get('default', False)}
-           for key in updated_keypairs.keys()]
-     
-    return ret
->>>>>>> ddcfb353
 
 
 def save_keypair(request, key_id, backend_id, machine_id, timestamp, ssh_user, sudoer, public_key = False, private_key = False, default = None):
@@ -1626,81 +1448,41 @@
     if not backend_id:
         return Response('Backend id not provided', 400)
 
-<<<<<<< HEAD
     with get_user(request) as user:
         keypairs = user.get('keypairs',{})
 
-        try:
-            keypair = keypairs[key_id]
-        except KeyError:
-            return Response('Keypair not found', 404)
+        if not key_id in keypairs.keys():
+            return Response('Keypair "%s" not found' % key_id, 404)
+
+        keypair = keypairs[key_id]
 
         machine_uid = [backend_id, machine_id]
         machines = keypair.get('machines', [])
         
         for machine in machines:
             if machine[:2] == machine_uid:
-                return Response('Keypair already associated to machine', 304)
-
+                return Response('Keypair "%s" already associated with machine "%d"' % (key_id, machine_id), 304)
         try:
             keypair['machines'].append(machine_uid)
         except KeyError: 
             # initialize machine associations array if it does not exist
             keypair['machines'] = [machine_uid]
-=======
-    try:
-        keypairs = request.environ['beaker.session']['keypairs']
-    except:
-        keypairs = request.registry.settings.get('keypairs', {})
-    
-    if not key_id in keypairs.keys():
-        return Response('Keypair "%s" not found' % key_id, 404)
-    
-    keypair = keypairs[key_id]
-    machine_uid = [backend_id, machine_id]
-    machines = keypair['machines']
-    
-    for machine in machines:
-        if machine[:2] == machine_uid:
-            return Response('Keypair "%s" already associated with machine "%d"' % (key_id, machine_id), 304)
-    try:
-        keypair['machines'].append(machine_uid)
-    except KeyError: 
-        # initialize machine associations array if it does not exist
-        keypair['machines'] = [machine_uid]
->>>>>>> ddcfb353
-
+            
         if deploy:
             ret = deploy_key(request, keypair)
         
             if ret:
                 keypair['machines'][-1] += [int(time()), ret.get('ssh_user', ''), ret.get('sudoer', False)]
-                log.debug('save settings (associate key)')
                 log.debug("Associate key, %s" % keypair['machines'])
                 return keypair['machines']
             else:
                 if machine_uid in keypair['machines']:
                     keypair['machines'].remove(machine_uid)
-                log.debug("Associate key, %s" % keypair['machines'])
+                log.debug("Disassociate key, %s" % keypair['machines'])
                 
                 return Response('Failed to deploy key', 412)
         else:
-<<<<<<< HEAD
-            log.debug('save settings (associate key2)')
-            log.debug("deploy false")
             return keypair['machines']
-=======
-            if machine_uid in keypair['machines']:
-                keypair['machines'].remove(machine_uid)
-            log.debug("Associate key, %s" % keypair['machines'])
-            
-            return Response('Failed to deploy key', 412)
-    
-    log.debug('save settings (associate key2)')
-    log.debug("deploy false")
-    save_settings(request)
-    return keypair['machines']
->>>>>>> ddcfb353
 
 
 def disassociate_key(request, key_id, backend_id, machine_id, undeploy=True):
@@ -1719,7 +1501,6 @@
     if not backend_id:
         return Response('Backend id not provided', 400)
 
-<<<<<<< HEAD
     with get_user(request) as user:
         keypairs = user.get('keypairs',{})
         try:
@@ -1729,19 +1510,6 @@
 
         machine_uid = [backend_id, machine_id]
         machines = keypair.get('machines', [])
-=======
-    try:
-        keypairs = request.environ['beaker.session']['keypairs']
-    except:
-        keypairs = request.registry.settings.get('keypairs', {})
-    
-    if not key_id in keypairs.keys():
-        return Response('Keypair "%s" not found' % key_id, 404)
-    
-    keypair = keypairs[key_id]
-    machine_uid = [backend_id, machine_id]
-    machines = keypair['machines']
->>>>>>> ddcfb353
 
         key_found = False
         for machine in machines:
@@ -1750,20 +1518,12 @@
                 key_found = True
                 break
 
-<<<<<<< HEAD
         #key not associated
         if not key_found: 
-            return Response('Keypair is not associated to this machine', 304)
-=======
-    #key not associated
-    if not key_found: 
-        return Response('Keypair "%s" is not associated with machine "%s"' % (key_id, machine_id), 304)
->>>>>>> ddcfb353
+            return Response('Keypair "%s" is not associated with machine "%s"' % (key_id, machine_id), 304)
 
         if undeploy:
             ret = undeploy_key(request, keypair)
-
-        log.debug('save settings (disassociate key)')
 
         return keypair['machines']
 
