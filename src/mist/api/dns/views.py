import mongoengine as me
from pyramid.response import Response

from mist.api.clouds.models import Cloud
from mist.api.dns.models import Zone, Record, RECORDS

from mist.api.auth.methods import auth_context_from_request
import mist.api.dns.methods as methods

from mist.api.exceptions import NotFoundError
from mist.api.exceptions import CloudNotFoundError

from mist.api.tag.methods import resolve_id_and_set_tags

from mist.api.helpers import trigger_session_update
from mist.api.helpers import params_from_request, view_config

OK = Response("OK", 200)


@view_config(route_name='api_v1_zones', request_method='GET', renderer='json')
def list_dns_zones(request):
    """
    List all DNS zones.
    Retrieves a list of all DNS zones based on the user Clouds.
    For each cloud that supports DNS functionality, we get all available zones.
    ---
    """
    auth_context = auth_context_from_request(request)
    cloud_id = request.matchdict['cloud']

    try:
        cloud = Cloud.objects.get(owner=auth_context.owner, id=cloud_id)
    except me.DoesNotExist:
        raise CloudNotFoundError

    zones = filter_list_zones(auth_context, cloud)
    return zones


@view_config(route_name='api_v1_records', request_method='GET', renderer='json')
def list_dns_records(request):
    """
    List all DNS zone records for a particular zone.
    ---
    """
    auth_context = auth_context_from_request(request)
    cloud_id = request.matchdict['cloud']
    zone_id = request.matchdict['zone']
    try:
        cloud = Cloud.objects.get(owner=auth_context.owner, id=cloud_id)
    except me.DoesNotExist:
        raise CloudNotFoundError
    try:
        zone = Zone.objects.get(owner=auth_context.owner, cloud=cloud,
                                id=zone_id)
    except Zone.DoesNotExist:
        raise NotFoundError('Zone does not exist')

    return [record.as_dict() for record in zone.ctl.list_records()]

@view_config(route_name='api_v1_zones', request_method='POST', renderer='json')
def create_dns_zone(request):
    """
    Create a new DNS zone under a specific cloud.
    ---
    """
    auth_context = auth_context_from_request(request)

<<<<<<< HEAD
    cloud_id = request.matchdict['cloud']
    auth_context.check_perm("cloud", "read", cloud_id)
    auth_context.check_perm("cloud", "create_resources", cloud_id)
    auth_context.check_perm("zone", "add", None)
=======

    cloud_id = request.matchdict['cloud']
    auth_context.check_perm("cloud", "read", cloud_id)
    auth_context.check_perm("cloud", "create_resources", cloud_id)
    tags = auth_context.check_perm("zone", "add", None)
>>>>>>> b2ea1e05
    # Try to get the specific cloud for which we will create the zone.
    try:
        cloud = Cloud.objects.get(owner=auth_context.owner, id=cloud_id)
    except me.DoesNotExist:
        raise CloudNotFoundError

    params = params_from_request(request)
    new_zone = Zone.add(owner=cloud.owner, cloud=cloud, **params).as_dict()

    if tags:
        resolve_id_and_set_tags(auth_context.owner, 'zone', new_zone['id'],
                                tags, cloud_id=cloud_id)

    # Schedule a UI update
    trigger_session_update(auth_context.owner, ['clouds'])
    return new_zone

@view_config(route_name='api_v1_records', request_method='POST', renderer='json')
def create_dns_record(request):
    """
    Create a new record under a specific zone
    ---
    """
    auth_context = auth_context_from_request(request)

    cloud_id = request.matchdict['cloud']
    # Try to get the specific cloud for which we will create the zone.
    try:
        cloud = Cloud.objects.get(owner=auth_context.owner, id=cloud_id)
    except me.DoesNotExist:
        raise CloudNotFoundError

    zone_id = request.matchdict['zone']
    try:
        zone = Zone.objects.get(owner=auth_context.owner, id=zone_id)
    except Zone.DoesNotExist:
        raise NotFoundError('Zone does not exist')

    auth_context.check_perm("cloud", "read", cloud_id)
    auth_context.check_perm("zone", "read", zone_id)
    auth_context.check_perm("zone", "create_records", zone_id)
<<<<<<< HEAD
    auth_context.check_perm("record", "add", None)
=======
    tags = auth_context.check_perm("record", "add", None)
>>>>>>> b2ea1e05
    # Get the params and create the new record
    params = params_from_request(request)
    dns_cls = RECORDS[params['type']]

    rec = dns_cls.add(owner=auth_context.owner, zone=zone, **params).as_dict()
<<<<<<< HEAD
=======

    if tags:
        resolve_id_and_set_tags(auth_context.owner, 'record', rec['id'], tags,
                                cloud_id=cloud_id, zone_id=zone_id)
>>>>>>> b2ea1e05

    # Schedule a UI update
    trigger_session_update(auth_context.owner, ['zones'])
    return rec

@view_config(route_name='api_v1_zone', request_method='DELETE', renderer='json')
def delete_dns_zone(request):
    """
    Delete a specific DNS zone under a cloud.
    ---
    """
    auth_context = auth_context_from_request(request)
    cloud_id = request.matchdict['cloud']
    zone_id = request.matchdict['zone']
    # Do we need the cloud here, now that the models have been created?
    try:
        cloud = Cloud.objects.get(owner=auth_context.owner, id=cloud_id)
    except me.DoesNotExist:
        raise CloudNotFoundError
    try:
        zone = Zone.objects.get(owner=auth_context.owner, id=zone_id)
    except Zone.DoesNotExist:
        raise NotFoundError('Zone does not exist')

    auth_context.check_perm("zone", "remove", zone_id)

    zone.ctl.delete_zone()

    # Schedule a UI update
    trigger_session_update(auth_context.owner, ['zones'])
    return OK

@view_config(route_name='api_v1_record', request_method='DELETE', renderer='json')
def delete_dns_record(request):
    """
    Delete a specific DNS record under a zone.
    ---
    """
    auth_context = auth_context_from_request(request)
    cloud_id = request.matchdict['cloud']
    zone_id = request.matchdict['zone']
    record_id = request.matchdict['record']
    try:
        cloud = Cloud.objects.get(owner=auth_context.owner, id=cloud_id)
    except me.DoesNotExist:
        raise CloudNotFoundError
    try:
        zone = Zone.objects.get(owner=auth_context.owner, id=zone_id)
    except Zone.DoesNotExist:
        raise NotFoundError('Zone does not exist')
    try:
        record = Record.objects.get(zone=zone, id=record_id)
    except Record.DoesNotExist:
        raise NotFoundError('Record does not exist')

    auth_context.check_perm("record", "remove", record_id)

    record.ctl.delete_record()

    # Schedule a UI update
    trigger_session_update(auth_context.owner, ['zones'])
    return OK<|MERGE_RESOLUTION|>--- conflicted
+++ resolved
@@ -67,18 +67,10 @@
     """
     auth_context = auth_context_from_request(request)
 
-<<<<<<< HEAD
-    cloud_id = request.matchdict['cloud']
-    auth_context.check_perm("cloud", "read", cloud_id)
-    auth_context.check_perm("cloud", "create_resources", cloud_id)
-    auth_context.check_perm("zone", "add", None)
-=======
-
     cloud_id = request.matchdict['cloud']
     auth_context.check_perm("cloud", "read", cloud_id)
     auth_context.check_perm("cloud", "create_resources", cloud_id)
     tags = auth_context.check_perm("zone", "add", None)
->>>>>>> b2ea1e05
     # Try to get the specific cloud for which we will create the zone.
     try:
         cloud = Cloud.objects.get(owner=auth_context.owner, id=cloud_id)
@@ -120,23 +112,16 @@
     auth_context.check_perm("cloud", "read", cloud_id)
     auth_context.check_perm("zone", "read", zone_id)
     auth_context.check_perm("zone", "create_records", zone_id)
-<<<<<<< HEAD
-    auth_context.check_perm("record", "add", None)
-=======
     tags = auth_context.check_perm("record", "add", None)
->>>>>>> b2ea1e05
     # Get the params and create the new record
     params = params_from_request(request)
     dns_cls = RECORDS[params['type']]
 
     rec = dns_cls.add(owner=auth_context.owner, zone=zone, **params).as_dict()
-<<<<<<< HEAD
-=======
 
     if tags:
         resolve_id_and_set_tags(auth_context.owner, 'record', rec['id'], tags,
                                 cloud_id=cloud_id, zone_id=zone_id)
->>>>>>> b2ea1e05
 
     # Schedule a UI update
     trigger_session_update(auth_context.owner, ['zones'])
