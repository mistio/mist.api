--- conflicted
+++ resolved
@@ -197,12 +197,7 @@
             # Keep for backwards compatibility
             'builtin_metrics': config.GRAPHITE_BUILTIN_METRICS,
             'builtin_metrics_graphite': config.GRAPHITE_BUILTIN_METRICS,
-<<<<<<< HEAD
             'builtin_metrics_influxdb': config.INFLUXDB_BUILTIN_METRICS,
-=======
-            # FIXME Uncomment when InfluxDB is included in docker-compose.ee
-            # 'builtin_metrics_influxdb': config.INFLUXDB_BUILTIN_METRICS,
->>>>>>> 047a819c
         })
     else:
         ret.update({
