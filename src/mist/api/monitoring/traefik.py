--- conflicted
+++ resolved
@@ -12,18 +12,6 @@
     """Generate traefik frontend config for machine with monitoring"""
     if not machine.monitoring.hasmonitoring:
         raise Exception("Machine.monitoring.hasmonitoring is False")
-<<<<<<< HEAD
-    # telegraf-graphite changed temporarily
-    if machine.monitoring.method == "telegraf-foundationdb":
-        backend_port = 9097
-    elif machine.monitoring.method == "telegraf-influxdb":
-        backend_port = 9096
-    else:
-        raise Exception(
-            "Invalid monitoring method '%s'" % machine.monitoring.method
-        )
-=======
->>>>>>> f5413a9e
     frontend = {
         "routes": {
             "main": {
@@ -62,13 +50,6 @@
     cfg = {"frontends": {}, "backends": {}}
     for machine in Machine.objects(
         monitoring__hasmonitoring=True,
-<<<<<<< HEAD
-        monitoring__method__in=[
-            "telegraf-foundationdb",  # changed temporarily
-            "telegraf-influxdb",
-        ],
-=======
->>>>>>> f5413a9e
     ):
         frontend, backend = _gen_machine_config(machine)
         cfg["frontends"][machine.id] = frontend
