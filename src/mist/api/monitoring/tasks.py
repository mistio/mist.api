--- conflicted
+++ resolved
@@ -36,16 +36,10 @@
     log_event(action='telegraf_deployment_started', **_log)
 
     try:
-<<<<<<< HEAD
-        shell = mist.api.shell.Shell(host)
-        key, user = shell.autoconfigure(owner, cloud.id, machine.machine_id)
-        exit_code, stdout, stderr = shell.command(unix_install(machine), False)
-=======
         shell = mist.api.shell.Shell(machine.ctl.get_host())
         key, user = shell.autoconfigure(machine.owner, machine.cloud.id,
                                         machine.machine_id)
-        exit_code, stdout = shell.command(unix_install(machine))
->>>>>>> 047a819c
+        exit_code, stdout, stderr = shell.command(unix_install(machine), False)
         stdout = stdout.encode('utf-8', 'ignore')
         stdout = stdout.replace('\r\n', '\n').replace('\r', '\n')
     except Exception as err:
