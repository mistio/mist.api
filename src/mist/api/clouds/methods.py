--- conflicted
+++ resolved
@@ -10,18 +10,8 @@
 
 from mist.api.poller.models import ListMachinesPollingSchedule
 
-<<<<<<< HEAD
 from mist.api.monitoring.methods import enable_monitoring
 from mist.api.monitoring.methods import disable_monitoring_cloud
-=======
-try:
-    from mist.core.methods import disable_monitoring_cloud
-except ImportError:
-    from mist.api.dummy.methods import disable_monitoring_cloud
-    HAS_CORE = False
-else:
-    HAS_CORE = True
->>>>>>> e87bb94b
 
 from mist.api import config
 
