--- conflicted
+++ resolved
@@ -402,22 +402,6 @@
                           machine_id)
 
 
-<<<<<<< HEAD
-class GigG8StorageController(BaseStorageController):
-
-    def _list_volumes__postparse_volume(self, volume, libcloud_volume):
-        # Find the machine to which the volume is attached
-        volume.attached_to = []
-        machine_id = libcloud_volume.extra.get('node_id', None)
-        if machine_id:
-            try:
-                from mist.api.machines.models import Machine
-                machine = Machine.objects.get(
-                    machine_id=str(machine_id), cloud=self.cloud,
-                    missing_since=None
-                )
-                volume.attached_to = [machine]
-=======
 class LXDStorageController(BaseStorageController):
     """
     Storage controller for LXC containers
@@ -457,19 +441,11 @@
                 machine = Machine.objects.get(name=machine_id,
                                               cloud=self.cloud)
                 volume.attached_to.append(machine)
->>>>>>> 3c791d10
-            except Machine.DoesNotExist:
-                log.error('%s attached to unknown machine "%s"', volume,
-                          machine_id)
-
-    def _create_volume__prepare_args(self, kwargs):
-<<<<<<< HEAD
-        kwargs['ex_description'] = kwargs.pop('description')
-
-    def _detach_volume(self, libcloud_volume, libcloud_node):
-        self.cloud.ctl.compute.connection.detach_volume(libcloud_node,
-                                                        libcloud_volume)
-=======
+            except Machine.DoesNotExist:
+                log.error('%s attached to unknown machine "%s"', volume,
+                          machine_id)
+
+    def _create_volume__prepare_args(self, kwargs):
         """
         Parses keyword arguments on behalf of `self.create_volume`.
 
@@ -486,13 +462,13 @@
         # volumes seem to accept this
         config = {"size": kwargs["size"]}
 
-        if filesystem is not '':
+        if filesystem != '':
             config['block.filesystem'] = filesystem
 
-        if block_mount_options is not '':
+        if block_mount_options != '':
             config['block.mount_options'] = block_mount_options
 
-        if security_shifted is not '':
+        if security_shifted != '':
             config['security.shifted'] = str(security_shifted)
 
         kwargs["definition"] = {"name": kwargs.pop("name"),
@@ -530,4 +506,29 @@
             raise MistError(msg=e.message, exc=e)
         except Exception as e:
             raise MistError(exc=e)
->>>>>>> 3c791d10
+
+
+class GigG8StorageController(BaseStorageController):
+
+    def _list_volumes__postparse_volume(self, volume, libcloud_volume):
+        # Find the machine to which the volume is attached
+        volume.attached_to = []
+        machine_id = libcloud_volume.extra.get('node_id', None)
+        if machine_id:
+            try:
+                from mist.api.machines.models import Machine
+                machine = Machine.objects.get(
+                    machine_id=str(machine_id), cloud=self.cloud,
+                    missing_since=None
+                )
+                volume.attached_to = [machine]
+            except Machine.DoesNotExist:
+                log.error('%s attached to unknown machine "%s"', volume,
+                          machine_id)
+
+    def _create_volume__prepare_args(self, kwargs):
+        kwargs['ex_description'] = kwargs.pop('description')
+
+    def _detach_volume(self, libcloud_volume, libcloud_node):
+        self.cloud.ctl.compute.connection.detach_volume(libcloud_node,
+                                                        libcloud_volume)