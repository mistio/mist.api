--- conflicted
+++ resolved
@@ -53,14 +53,8 @@
 
 if config.HAS_CORE:
     from mist.core.vpn.methods import to_tunnel
-<<<<<<< HEAD
 else:
-=======
-    from mist.core.methods import enable_monitoring
-except ImportError:
->>>>>>> 03943fcb
     from mist.api.dummy.methods import to_tunnel
-    from mist.api.dummy.methods import enable_monitoring
 
 
 log = logging.getLogger(__name__)
@@ -442,6 +436,7 @@
 
         # Enable monitoring.
         if monitoring:
+            from mist.api.monitoring.methods import enable_monitoring
             enable_monitoring(
                 self.cloud.owner, self.cloud.id, machine.machine_id,
                 no_ssh=not (machine.os_type == 'unix' and
