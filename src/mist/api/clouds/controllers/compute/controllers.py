--- conflicted
+++ resolved
@@ -730,11 +730,7 @@
 
     def _list_machines__postparse_machine(self, machine, machine_libcloud):
         updated = False
-<<<<<<< HEAD
         # Find os_type. TODO: Look in extra
-=======
-        # Find os_type. TODO: Look for hints in extra
->>>>>>> 72e9b6c2
         os_type = machine.os_type or 'linux'
         if machine.os_type != os_type:
             machine.os_type = os_type
