--- conflicted
+++ resolved
@@ -17,11 +17,7 @@
         'collection': 'locations',
         'indexes': [
             {
-<<<<<<< HEAD
-                'fields': ['cloud', 'name'],
-=======
                 'fields': ['cloud', 'external_id'],
->>>>>>> 4eea3461
                 'sparse': False,
                 'unique': True,
                 'cls': False,
