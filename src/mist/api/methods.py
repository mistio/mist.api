import re
import subprocess
import distutils.util

import pingparsing


from mongoengine import DoesNotExist, Q, BooleanField

from time import time

from libcloud.common.types import InvalidCredsError
from libcloud.utils.networking import is_private_subnet
from libcloud.dns.types import Provider as DnsProvider
from libcloud.dns.types import RecordType
from libcloud.dns.providers import get_driver as get_dns_driver

from mist.api.shell import Shell

from mist.api.exceptions import MistError
from mist.api.exceptions import RequiredParameterMissingError
from mist.api.exceptions import CloudNotFoundError

from mist.api.helpers import amqp_publish_user, search_parser
from mist.api.helpers import startsandendswith
from mist.api.helpers import dirty_cow, parse_os_release

from mist.api.clouds.models import Cloud
from mist.api.machines.models import Machine
from mist.api.users.models import User

from mist.api import config

import mist.api.clouds.models as cloud_models

import logging

logging.basicConfig(level=config.PY_LOG_LEVEL,
                    format=config.PY_LOG_FORMAT,
                    datefmt=config.PY_LOG_FORMAT_DATE)
log = logging.getLogger(__name__)


def connect_provider(cloud, **kwargs):
    """Establishes cloud connection using the credentials specified.

    Cloud is expected to be a cloud mongoengine model instance.

    """
    return cloud.ctl.compute.connect(**kwargs)


def ssh_command(owner, cloud_id, machine_id, host, command,
                key_id=None, username=None, password=None, port=22):
    """
    We initialize a Shell instant (for mist.api.shell).

    Autoconfigures shell and returns command's output as string.
    Raises MachineUnauthorizedError if it doesn't manage to connect.

    """
    # check if cloud exists
    Cloud.objects.get(owner=owner, id=cloud_id, deleted=None)

    shell = Shell(host)
    key_id, ssh_user = shell.autoconfigure(owner, cloud_id, machine_id,
                                           key_id, username, password, port)
    retval, output = shell.command(command)
    shell.disconnect()
    return output


def list_locations(owner, cloud_id, cached=False):
    """List the locations of the specified cloud"""
    try:
        cloud = Cloud.objects.get(owner=owner, id=cloud_id)
    except Cloud.DoesNotExist:
        raise CloudNotFoundError()
    if cached:
        locations = cloud.ctl.compute.list_cached_locations()
    else:
        locations = cloud.ctl.compute.list_locations()
    return [location.as_dict() for location in locations]


def filter_list_locations(auth_context, cloud_id, locations=None, perm='read',
                          cached=False):
    """Filter the locations of the specific cloud based on RBAC policy"""
    if locations is None:
        locations = list_locations(auth_context.owner, cloud_id, cached)
    if not auth_context.is_owner():
        allowed_resources = auth_context.get_allowed_resources(perm)
        if cloud_id not in allowed_resources['clouds']:
            return {'cloud_id': cloud_id, 'locations': []}
        for i in range(len(locations) - 1, -1, -1):
            if locations[i]['id'] not in allowed_resources['locations']:
                locations.pop(i)
    return locations


def list_projects(owner, cloud_id):
    """List projects for each account.
    Currently supported for Equinix Metal clouds. For other providers
    this returns an empty list
    """
    cloud = Cloud.objects.get(owner=owner, id=cloud_id, deleted=None)

    if cloud.ctl.provider in ['equinixmetal']:
        conn = connect_provider(cloud)
        projects = conn.ex_list_projects()
        ret = [{'id': project.id,
                'name': project.name,
                'extra': project.extra
                }
               for project in projects]
    else:
        ret = []

    return ret


def list_resource_groups(owner, cloud_id):
    """List resource groups for each account.
    Currently supported for Azure Arm. For other providers
    this returns an empty list
    """
    cloud = Cloud.objects.get(owner=owner, id=cloud_id, deleted=None)

    if cloud.ctl.provider in ['azure_arm']:
        conn = connect_provider(cloud)
        groups = conn.ex_list_resource_groups()
    else:
        groups = []

    ret = [{'id': group.id,
            'name': group.name,
            'extra': group.extra
            }
           for group in groups]
    return ret


def list_storage_pools(owner, cloud_id):
    """
    List storage pools for LXD containers.
    """

    cloud = Cloud.objects.get(owner=owner, id=cloud_id, deleted=None)

    if cloud.ctl.provider in ['lxd']:
        conn = connect_provider(cloud)
        storage_pools = conn.ex_list_storage_pools(detailed=False)
    else:
        storage_pools = []

    ret = [{'title': pool.name,
            'val': pool.name}
           for pool in storage_pools]
    return ret


def list_storage_accounts(owner, cloud_id):
    """List storage accounts for each account.
    Currently supported for Azure Arm. For other providers
    this returns an empty list
    """
    cloud = Cloud.objects.get(owner=owner, id=cloud_id, deleted=None)
    if cloud.ctl.provider in ['azure_arm']:
        conn = connect_provider(cloud)
        accounts = conn.ex_list_storage_accounts()
    else:
        return []

    storage_accounts = []
    resource_groups = conn.ex_list_resource_groups()
    for account in accounts:
        location_id = account.location
        location = None
        # FIXME: circular import
        from mist.api.clouds.models import CloudLocation
        try:
            location = CloudLocation.objects.get(external_id=location_id,
                                                 cloud=cloud)
        except CloudLocation.DoesNotExist:
            pass
        r_group_name = account.id.split('resourceGroups/')[1].split('/')[0]
        r_group_id = ''
        for resource_group in resource_groups:
            if resource_group.name == r_group_name:
                r_group_id = resource_group.id
                break
        storage_account = {'id': account.id,
                           'name': account.name,
                           'location': location.id if location else None,
                           'extra': account.extra,
                           'resource_group': r_group_id}
        storage_accounts.append(storage_account)

    return storage_accounts


# TODO deprecate this!
# We should decouple probe_ssh_only from ping.
# Use them as two separate functions instead & through celery
def probe(owner, cloud_id, machine_id, host, key_id='', ssh_user=''):
    """Ping and SSH to machine and collect various metrics."""

    if not host:
        raise RequiredParameterMissingError('host')

    ping_res = ping(owner=owner, host=host)
    try:
        ret = probe_ssh_only(owner, cloud_id, machine_id, host,
                             key_id=key_id, ssh_user=ssh_user)
    except Exception as exc:
        log.error(exc)
        log.warning("SSH failed when probing, let's see what ping has to say.")
        ret = {}

    ret.update(ping_res)
    return ret


def probe_ssh_only(owner, cloud_id, machine_id, host, key_id='', ssh_user='',
                   shell=None):
    """Ping and SSH to machine and collect various metrics."""

    # run SSH commands
    command = (
        "echo \""
        "LC_NUMERIC=en_US.UTF-8 sudo -n uptime 2>&1|"
        "grep load|"
        "wc -l && "
        "echo -------- && "
        "LC_NUMERIC=en_US.UTF-8 uptime && "
        "echo -------- && "
        "if [ -f /proc/uptime ]; then cat /proc/uptime | cut -d' ' -f1; "
        "else expr `date '+%s'` - `sysctl kern.boottime | sed -En 's/[^0-9]*([0-9]+).*/\\1/p'`;"  # noqa
        "fi; "
        "echo -------- && "
        "if [ -f /proc/cpuinfo ]; then grep -c processor /proc/cpuinfo;"
        "else sysctl hw.ncpu | awk '{print $2}';"
        "fi;"
        "echo -------- && "
        "/sbin/ifconfig;"
        "echo -------- &&"
        "/bin/df -Pah;"
        "echo -------- &&"
        "uname -r ;"
        "echo -------- &&"
        "cat /etc/*release;"
        "echo --------"
        "\"|sh"  # In case there is a default shell other than bash/sh (ex csh)
    )

    if key_id:
        log.warn('probing with key %s' % key_id)

    if not shell:
        cmd_output = ssh_command(owner, cloud_id, machine_id,
                                 host, command, key_id=key_id)
    else:
        _, cmd_output = shell.command(command)
    cmd_output = [str(part).strip()
                  for part in cmd_output.replace('\r', '').split('--------')]
    log.warn(cmd_output)
    uptime_output = cmd_output[1]
    loadavg = re.split('load averages?: ', uptime_output)[1].split(', ')
    users = re.split(' users?', uptime_output)[0].split(', ')[-1].strip()
    uptime = cmd_output[2]
    cores = cmd_output[3]
    ips = re.findall(r'inet addr:(\S+)', cmd_output[4]) or \
        re.findall(r'inet (\S+)', cmd_output[4])
    m = re.findall(r'((?:[0-9a-fA-F]{1,2}:){5}[0-9a-fA-F]{1,2})',
                   cmd_output[4])
    if '127.0.0.1' in ips:
        ips.remove('127.0.0.1')
    macs = {}
    for i in range(0, len(ips)):
        try:
            macs[ips[i]] = m[i]
        except IndexError:
            # in case of interfaces, such as VPN tunnels, with a dummy MAC addr
            continue
    pub_ips = find_public_ips(ips)
    priv_ips = [ip for ip in ips if ip not in pub_ips]

    kernel_version = cmd_output[6].replace("\n", "")
    os_release = cmd_output[7]
    os, os_version, distro = parse_os_release(os_release)

    return {
        'uptime': uptime,
        'loadavg': loadavg,
        'cores': cores,
        'users': users,
        'pub_ips': pub_ips,
        'priv_ips': priv_ips,
        'macs': macs,
        'df': cmd_output[5],
        'timestamp': time(),
        'kernel': kernel_version,
        'os': os,
        'os_version': os_version,
        'distro': distro,
        'dirty_cow': dirty_cow(os, os_version, kernel_version)
    }


def _ping_host(host, pkts=10):
    ping = subprocess.Popen(['ping', '-c', str(pkts), '-i', '0.4', '-W',
                             '1', '-q', host], stdout=subprocess.PIPE)
    ping_parser = pingparsing.PingParsing()
    output = ping.stdout.read()
    result = ping_parser.parse(output.decode().replace('pipe 8\n', ''))
    return result.as_dict()


def ping(owner, host, pkts=10):
    if config.HAS_VPN:
        from mist.vpn.methods import super_ping
        result = super_ping(owner=owner, host=host, pkts=pkts)
    else:
        result = _ping_host(host, pkts=pkts)

    # In both cases, the returned dict is formatted by pingparsing.

    # Rename keys.
    final = {}
    for key, newkey in (('packet_transmit', 'packets_tx'),
                        ('packet_receive', 'packets_rx'),
                        ('packet_duplicate_rate', 'packets_duplicate'),
                        ('packet_loss_rate', 'packets_loss'),
                        ('rtt_min', 'rtt_min'),
                        ('rtt_max', 'rtt_max'),
                        ('rtt_avg', 'rtt_avg'),
                        ('rtt_mdev', 'rtt_std')):
        if key in result:
            final[newkey] = result[key]
    return final


def find_public_ips(ips):
    public_ips = []
    for ip in ips:
        # is_private_subnet does not check for ipv6
        try:
            if not is_private_subnet(ip):
                public_ips.append(ip)
        except:
            pass
    return public_ips


def notify_admin(title, message="", team="all"):
    """ This will only work on a multi-user setup configured to send emails """
    from mist.api.helpers import send_email
    send_email(title, message,
               config.NOTIFICATION_EMAIL.get(team, config.NOTIFICATION_EMAIL))


def notify_user(owner, title, message="", email_notify=True, **kwargs):
    # Notify connected owner via amqp
    payload = {'title': title, 'message': message}
    payload.update(kwargs)
    if 'command' in kwargs:
        output = '%s\n' % kwargs['command']
        if 'output' in kwargs:
            if not isinstance(kwargs['output'], str):
                kwargs['output'] = kwargs['output'].decode('utf-8', 'ignore')
            output += '%s\n' % kwargs['output']
        if 'retval' in kwargs:
            output += 'returned with exit code %s.\n' % kwargs['retval']
        payload['output'] = output
    amqp_publish_user(owner, routing_key='notify', data=payload)

    body = message + '\n' if message else ''
    if 'cloud_id' in kwargs:
        cloud_id = kwargs['cloud_id']
        body += "Cloud:\n"
        try:
            cloud = Cloud.objects.get(owner=owner, id=cloud_id, deleted=None)
            cloud_title = cloud.title
        except DoesNotExist:
            cloud_title = ''
            cloud = ''
        if cloud_title:
            body += "  Name: %s\n" % cloud_title
        body += "  Id: %s\n" % cloud_id
        if 'machine_id' in kwargs:
            machine_id = kwargs['machine_id']
            body += "Machine:\n"
            if kwargs.get('machine_name'):
                name = kwargs['machine_name']
            else:
                try:
                    name = Machine.objects.get(cloud=cloud,
                                               machine_id=machine_id).name
                except DoesNotExist:
                    name = ''
            if name:
                body += "  Name: %s\n" % name
            title += " for machine %s" % (name or machine_id)
            body += "  Id: %s\n" % machine_id
    if 'error' in kwargs:
        error = kwargs['error']
        body += "Result: %s\n" % ('Success' if not error else 'Error')
        if error and error is not True:
            body += "Error: %s" % error
    if 'command' in kwargs:
        body += "Command: %s\n" % kwargs['command']
    if 'retval' in kwargs:
        body += "Return value: %s\n" % kwargs['retval']
    if 'duration' in kwargs:
        body += "Duration: %.2f secs\n" % kwargs['duration']
    if 'output' in kwargs:
        body += "Output: %s\n" % kwargs['output']

    if email_notify:
        from mist.api.helpers import send_email
        email = owner.email if hasattr(owner, 'email') else owner.get_email()
        send_email("[%s] %s" % (config.PORTAL_NAME, title), body, email)


def create_dns_a_record(owner, domain_name, ip_addr):
    """Will try to create DNS A record for specified domain name and IP addr.

    All clouds for which there is DNS support will be tried to see if the
    relevant zone exists.

    """

    # split domain_name in dot separated parts
    parts = [part for part in domain_name.split('.') if part]
    # find all possible domains for this domain name, longest first
    all_domains = {}
    for i in range(1, len(parts) - 1):
        host = '.'.join(parts[:i])
        domain = '.'.join(parts[i:]) + '.'
        all_domains[domain] = host
    if not all_domains:
        raise MistError("Couldn't extract a valid domain from '%s'."
                        % domain_name)

    # iterate over all clouds that can also be used as DNS providers
    providers = {}
    clouds = Cloud.objects(owner=owner)
    for cloud in clouds:
        if isinstance(cloud, cloud_models.AmazonCloud):
            provider = DnsProvider.ROUTE53
            creds = cloud.apikey, cloud.apisecret
        # TODO: add support for more providers
        # elif cloud.provider == Provider.LINODE:
        #    pass
        # elif cloud.provider == Provider.RACKSPACE:
        #    pass
        else:
            # no DNS support for this provider, skip
            continue
        if (provider, creds) in providers:
            # we have already checked this provider with these creds, skip
            continue

        try:
            conn = get_dns_driver(provider)(*creds)
            zones = conn.list_zones()
        except InvalidCredsError:
            log.error("Invalid creds for DNS provider %s.", provider)
            continue
        except Exception as exc:
            log.error("Error listing zones for DNS provider %s: %r",
                      provider, exc)
            continue

        # for each possible domain, starting with the longest match
        best_zone = None
        for domain in all_domains:
            for zone in zones:
                if zone.domain == domain:
                    log.info("Found zone '%s' in provider '%s'.",
                             domain, provider)
                    best_zone = zone
                    break
            if best_zone:
                break

        # add provider/creds combination to checked list, in case multiple
        # clouds for same provider with same creds exist
        providers[(provider, creds)] = best_zone

    best = None
    for provider, creds in providers:
        zone = providers[(provider, creds)]
        if zone is None:
            continue
        if best is None or len(zone.domain) > len(best[2].domain):
            best = provider, creds, zone

    if not best:
        raise MistError("No DNS zone matches specified domain name.")

    provider, creds, zone = best
    name = all_domains[zone.domain]
    log.info("Will use name %s and zone %s in provider %s.",
             name, zone.domain, provider)

    msg = ("Creating A record with name %s for %s in zone %s in %s"
           % (name, ip_addr, zone.domain, provider))
    try:
        record = zone.create_record(name, RecordType.A, ip_addr)
    except Exception as exc:
        raise MistError(msg + " failed: %r" % repr(exc))
    log.info(msg + " succeeded.")
    return record


def list_resources(auth_context, resource_type, search='', cloud='',
                   only='', sort='', start=0, limit=100, deref='', all_orgs=False):
    """
    List resources of any type.

    Supports filtering, sorting, pagination. Enforces RBAC.

    Parameters:
        auth_context(AuthContext): The AuthContext of the user
            to list resources for.
        resource_type(str): One of Mist resources:
            cloud, bucket, machine, zone, record, script, key,
            schedule, network, subnet, volume, location, image,
            rule, size, team, template, stack, tunnel.
        search(str): The pattern to search for, can contain one or both of:
            a) key(field)-value pairs seperated by one of the operators:
                :, =, >, <, <=, >=, !=
            b) a single value that will be set to resource_type's ID or name.
            Example:
            >>> 't2.nano cpus>1 ram>=1024'
        cloud(str): List resources from these clouds only,
            with the same pattern as `search`.
        only(str): The fields to load from the resource_type's document,
            comma-seperated.
        sort(str): The field to order the query results by; field may be
            prefixed with “+” or a “-” to determine the ordering direction.
        start(int): The index of the first item to return.
        limit(int): Return up to this many items.
        deref(str):

    Returns:
        tuple(A mongoengine QuerySet containing the objects found,
             the total number of items found)
    """
    from mist.api.helpers import get_resource_model
    from mist.api.clouds.models import CLOUDS
    resource_model = get_resource_model(resource_type)

    # Init query object
    if resource_type == 'rule':
        query = Q(owner_id=auth_context.org.id)
    elif hasattr(resource_model, 'owner'):
        query = Q(owner=auth_context.org)
    else:
        query = Q()

    if resource_type in ['cloud', 'key', 'script', 'template']:
        query &= Q(deleted=False)
    elif resource_type in ['machine', 'network', 'volume', 'image']:
        query &= Q(missing_since=None)

    if cloud:
        clouds, _ = list_resources(
            auth_context, 'cloud', search=cloud, only='id'
        )
        query &= Q(cloud__in=clouds)

    # filter organizations
    # if all_orgs is falsy or user is not admin
    # get only orgs that have user as member
    if resource_type in {'org', 'orgs'} and not (
        auth_context.user.role == 'Admin' and all_orgs):
        query = Q(members=auth_context.user)

    search = search or ''
    sort = sort or ''
    only = only or ''
    postfilters = []
    id_implicit = False
    # search filter contains space separated terms
    # if the term contains :,=,<,>,!=, <=, >= then assume key/value query
    # otherwise search for objects with id or name matching the term
    terms = search_parser(search)
    for term in terms:
        if ':' in term:
            k, v = term.split(':')
            mongo_operator = '' if startsandendswith(v, '"') else '__contains'
        elif '!=' in term:
            k, v = term.split('!=')
            mongo_operator = '__ne'
        elif '<=' in term:
            k, v = term.split('<=')
            mongo_operator = '__lte'
        elif '>=' in term:
            k, v = term.split('>=')
            mongo_operator = '__gte'
        elif '>' in term:
            k, v = term.split('>')
            mongo_operator = '__gt'
        elif '<' in term:
            k, v = term.split('<')
            mongo_operator = '__lt'
        elif '=' in term:
            k, v = term.split('=')
            mongo_operator = '' if startsandendswith(v, '"') else '__contains'
        # TODO: support OR keyword
        elif term.lower() in ['and', 'or'] or not term:
            continue
        else:
            id_implicit = True
            k, v = 'id', term
            mongo_operator = '' if startsandendswith(v, '"') else '__icontains'

        v = v.strip('"')
        attr = getattr(resource_model, k, None)
        if isinstance(attr, BooleanField):
            try:
                v = bool(distutils.util.strtobool(v))
            except ValueError:
                v = bool(v)

        if k == 'provider' and 'cloud' in resource_type:
            query &= Q(_cls=CLOUDS[v]()._cls)
        # TODO: only allow terms on indexed fields
        # TODO: support additional operators: >, <, !=, ~
        elif k in ['cloud', 'location']:
            # exact match
            if not mongo_operator:
                resources, _ = list_resources(auth_context, k,
                                              search=f'"{v}"',
                                              only='id')
            else:
                resources, _ = list_resources(auth_context, k, search=v,
                                              only='id')
            query &= Q(**{f'{k}__in': resources})
        elif k in ['owned_by', 'created_by']:
            if not v or v.lower() in ['none', 'nobody']:
                query &= Q(**{k: None})
                continue
            try:
                user = User.objects.get(
                    id__in=[m.id for m in auth_context.org.members],
                    email=v)
                query &= Q(**{k: user.id})
            except User.DoesNotExist:
                query &= Q(**{k: v})
        elif k in ['key_associations', ]:  # Looks like a postfilter
            postfilters.append((k, v))
        elif k == 'id':
            if id_implicit is True:
                if getattr(resource_model, 'name', None) and \
                        not isinstance(getattr(resource_model, 'name'), property):  # noqa
                    field_name = 'name'
                else:
                    field_name = 'title'
                # id will always be exact match
                query &= (Q(id=v) | Q(**{f'{field_name}{mongo_operator}': v}))
            else:
                query &= Q(id=v)
        else:
            query &= Q(**{f'{k}{mongo_operator}': v})

    result = resource_model.objects(query)
    if only:
        only_list = [field for field in only.split(',')
                     if field in resource_model._fields]
        result = result.only(*only_list)

    for (k, v) in postfilters:
        if k == 'key_associations':
            from mist.api.machines.models import KeyMachineAssociation
            if not v or v.lower() in ['0', 'false', 'none']:
                ids = [machine.id for machine in result
                       if not KeyMachineAssociation.objects(
                           machine=machine).count()]
            elif v.lower() in ['sudo']:
                ids = [machine.id for machine in result
                       if KeyMachineAssociation.objects(
                           machine=machine, sudo=True).count()]
            elif v.lower() in ['root']:
                ids = [machine.id for machine in result
                       if KeyMachineAssociation.objects(
                           machine=machine, ssh_user='root').count()]
            else:
                ids = [machine.id for machine in result
                       if KeyMachineAssociation.objects(
                           machine=machine).count()]
            query &= Q(id__in=ids)
            result = resource_model.objects(query)

    try:
        from mist.rbac.models import PERMISSIONS
    except ImportError:
        return result[start:start + limit], result.count()

    if result.count():
<<<<<<< HEAD
        if resource_type in {'user', 'users'} and not auth_context.is_owner():
            result = result.filter(id__in=[auth_context.user.id])
        # orgs don't have permissions yet
        elif resource_type not in {
            'org', 'orgs'} and not auth_context.is_owner():
=======
        if not auth_context.is_owner() and resource_type in PERMISSIONS.keys():
            # get_allowed_resources uses plural
            rtype = resource_type if resource_type.endswith(
                's') else resource_type + 's'
>>>>>>> dde94ece
            allowed_resources = auth_context.get_allowed_resources(
                rtype=rtype)
            result = result.filter(id__in=allowed_resources)
        result = result.order_by(sort)

    return result[start:start + limit], result.count()<|MERGE_RESOLUTION|>--- conflicted
+++ resolved
@@ -700,18 +700,11 @@
         return result[start:start + limit], result.count()
 
     if result.count():
-<<<<<<< HEAD
         if resource_type in {'user', 'users'} and not auth_context.is_owner():
             result = result.filter(id__in=[auth_context.user.id])
         # orgs don't have permissions yet
         elif resource_type not in {
             'org', 'orgs'} and not auth_context.is_owner():
-=======
-        if not auth_context.is_owner() and resource_type in PERMISSIONS.keys():
-            # get_allowed_resources uses plural
-            rtype = resource_type if resource_type.endswith(
-                's') else resource_type + 's'
->>>>>>> dde94ece
             allowed_resources = auth_context.get_allowed_resources(
                 rtype=rtype)
             result = result.filter(id__in=allowed_resources)
