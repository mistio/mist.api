import re
import urllib
import subprocess
import distutils.util
import json

import pingparsing

import mongoengine as me

from mongoengine import DoesNotExist, Q, BooleanField

from time import time

from libcloud.common.types import InvalidCredsError
from libcloud.utils.networking import is_private_subnet
from libcloud.dns.types import Provider as DnsProvider
from libcloud.dns.types import RecordType
from libcloud.dns.providers import get_driver as get_dns_driver

from mist.api.shell import Shell

from mist.api.exceptions import MistError
from mist.api.exceptions import RequiredParameterMissingError
from mist.api.exceptions import CloudNotFoundError
from mist.api.exceptions import NotFoundError
from mist.api.exceptions import BadRequestError

from mist.api.helpers import amqp_publish_user, search_parser
from mist.api.helpers import startsandendswith
from mist.api.helpers import dirty_cow, parse_os_release
from mist.api.helpers import rtype_to_classpath

from mist.api.clouds.models import Cloud
from mist.api.machines.models import Machine
from mist.api.users.models import User

from mist.api.tag.methods import get_tags_for_resource

from mist.api.selectors.models import FieldSelector, ResourceSelector
from mist.api.selectors.models import TaggingSelector, AgeSelector

from mist.api import config

import mist.api.clouds.models as cloud_models

import logging

logging.basicConfig(level=config.PY_LOG_LEVEL,
                    format=config.PY_LOG_FORMAT,
                    datefmt=config.PY_LOG_FORMAT_DATE)
log = logging.getLogger(__name__)

SELECTOR_CLS = {'tags': TaggingSelector,
                'resource': ResourceSelector,
                'field': FieldSelector,
                'age': AgeSelector}


def connect_provider(cloud, **kwargs):
    """Establishes cloud connection using the credentials specified.

    Cloud is expected to be a cloud mongoengine model instance.

    """
    return cloud.ctl.compute.connect(**kwargs)


def ssh_command(owner, cloud_id, machine_id, host, command,
                key_id=None, username=None, password=None, port=22):
    """
    We initialize a Shell instant (for mist.api.shell).

    Autoconfigures shell and returns command's output as string.
    Raises MachineUnauthorizedError if it doesn't manage to connect.

    """
    # check if cloud exists
    Cloud.objects.get(owner=owner, id=cloud_id, deleted=None)

    shell = Shell(host)
    key_id, ssh_user = shell.autoconfigure(owner, cloud_id, machine_id,
                                           key_id, username, password, port)
    retval, output = shell.command(command)
    shell.disconnect()
    return output


def list_locations(owner, cloud_id, cached=False, extra=True):
    """List the locations of the specified cloud"""
    try:
        cloud = Cloud.objects.get(owner=owner, id=cloud_id)
    except Cloud.DoesNotExist:
        raise CloudNotFoundError()
    if cached:
        locations = cloud.ctl.compute.list_cached_locations()
    else:
        locations = cloud.ctl.compute.list_locations()
    return [location.as_dict(extra=extra) for location in locations]


def filter_list_locations(auth_context, cloud_id, locations=None, perm='read',
                          cached=False, extra=True):
    """Filter the locations of the specific cloud based on RBAC policy"""
    if locations is None:
        locations = list_locations(
            auth_context.owner, cloud_id, cached, extra=extra)
    if not auth_context.is_owner():
        allowed_resources = auth_context.get_allowed_resources(perm)
        if cloud_id not in allowed_resources['clouds']:
            return {'cloud_id': cloud_id, 'locations': []}
        for i in range(len(locations) - 1, -1, -1):
            if locations[i]['id'] not in allowed_resources['locations']:
                locations.pop(i)
    return locations


def list_projects(owner, cloud_id):
    """List projects for each account.
    Currently supported for Equinix Metal clouds. For other providers
    this returns an empty list
    """
    cloud = Cloud.objects.get(owner=owner, id=cloud_id, deleted=None)

    if cloud.ctl.provider in ['equinixmetal']:
        conn = connect_provider(cloud)
        projects = conn.ex_list_projects()
        ret = [{'id': project.id,
                'name': project.name,
                'extra': project.extra
                }
               for project in projects]
    else:
        ret = []

    return ret


def list_resource_groups(owner, cloud_id):
    """List resource groups for each account.
    Currently supported for Azure Arm. For other providers
    this returns an empty list
    """
    cloud = Cloud.objects.get(owner=owner, id=cloud_id, deleted=None)

    if cloud.ctl.provider in ['azure_arm']:
        conn = connect_provider(cloud)
        groups = conn.ex_list_resource_groups()
    else:
        groups = []

    ret = [{'id': group.id,
            'name': group.name,
            'extra': group.extra
            }
           for group in groups]
    return ret


def list_storage_pools(owner, cloud_id):
    """
    List storage pools for LXD containers.
    """

    cloud = Cloud.objects.get(owner=owner, id=cloud_id, deleted=None)

    if cloud.ctl.provider in ['lxd']:
        conn = connect_provider(cloud)
        storage_pools = conn.ex_list_storage_pools(detailed=False)
    else:
        storage_pools = []

    ret = [{'title': pool.name,
            'val': pool.name}
           for pool in storage_pools]
    return ret


def list_storage_accounts(owner, cloud_id):
    """List storage accounts for each account.
    Currently supported for Azure Arm. For other providers
    this returns an empty list
    """
    cloud = Cloud.objects.get(owner=owner, id=cloud_id, deleted=None)
    if cloud.ctl.provider in ['azure_arm']:
        conn = connect_provider(cloud)
        accounts = conn.ex_list_storage_accounts()
    else:
        return []

    storage_accounts = []
    resource_groups = conn.ex_list_resource_groups()
    for account in accounts:
        location_id = account.location
        location = None
        # FIXME: circular import
        from mist.api.clouds.models import CloudLocation
        try:
            location = CloudLocation.objects.get(external_id=location_id,
                                                 cloud=cloud)
        except CloudLocation.DoesNotExist:
            pass
        r_group_name = account.id.split('resourceGroups/')[1].split('/')[0]
        r_group_id = ''
        for resource_group in resource_groups:
            if resource_group.name == r_group_name:
                r_group_id = resource_group.id
                break
        storage_account = {'id': account.id,
                           'name': account.name,
                           'location': location.id if location else None,
                           'extra': account.extra,
                           'resource_group': r_group_id}
        storage_accounts.append(storage_account)

    return storage_accounts


# TODO deprecate this!
# We should decouple probe_ssh_only from ping.
# Use them as two separate functions instead & through dramatiq
def probe(owner, cloud_id, machine_id, host, key_id='', ssh_user=''):
    """Ping and SSH to machine and collect various metrics."""

    if not host:
        raise RequiredParameterMissingError('host')

    ping_res = ping(owner=owner, host=host)
    try:
        ret = probe_ssh_only(owner, cloud_id, machine_id, host,
                             key_id=key_id, ssh_user=ssh_user)
    except Exception as exc:
        log.error(exc)
        log.warning("SSH failed when probing, let's see what ping has to say.")
        ret = {}

    ret.update(ping_res)
    return ret


def probe_ssh_only(owner, cloud_id, machine_id, host, key_id='', ssh_user='',
                   shell=None):
    """Ping and SSH to machine and collect various metrics."""

    # run SSH commands
    command = (
        "echo \""
        "LC_NUMERIC=en_US.UTF-8 sudo -n uptime 2>&1|"
        "grep load|"
        "wc -l && "
        "echo -------- && "
        "LC_NUMERIC=en_US.UTF-8 uptime && "
        "echo -------- && "
        "if [ -f /proc/uptime ]; then cat /proc/uptime | cut -d' ' -f1; "
        "else expr `date '+%s'` - `sysctl kern.boottime | sed -En 's/[^0-9]*([0-9]+).*/\\1/p'`;"  # noqa
        "fi; "
        "echo -------- && "
        "if [ -f /proc/cpuinfo ]; then grep -c processor /proc/cpuinfo;"
        "else sysctl hw.ncpu | awk '{print $2}';"
        "fi;"
        "echo -------- && "
        "/sbin/ifconfig;"
        "echo -------- &&"
        "/bin/df -Pah;"
        "echo -------- &&"
        "uname -r ;"
        "echo -------- &&"
        "cat /etc/*release;"
        "echo --------"
        "\"|sh"  # In case there is a default shell other than bash/sh (ex csh)
    )

    if key_id:
        log.warn('probing with key %s' % key_id)

    if not shell:
        cmd_output = ssh_command(owner, cloud_id, machine_id,
                                 host, command, key_id=key_id)
    else:
        _, cmd_output = shell.command(command)
    cmd_output = [str(part).strip()
                  for part in cmd_output.replace('\r', '').split('--------')]
    log.warn(cmd_output)
    uptime_output = cmd_output[1]
    loadavg = re.split('load averages?: ', uptime_output)[1].split(', ')
    users = re.split(' users?', uptime_output)[0].split(', ')[-1].strip()
    uptime = cmd_output[2]
    cores = cmd_output[3]
    ips = re.findall(r'inet addr:(\S+)', cmd_output[4]) or \
        re.findall(r'inet (\S+)', cmd_output[4])
    m = re.findall(r'((?:[0-9a-fA-F]{1,2}:){5}[0-9a-fA-F]{1,2})',
                   cmd_output[4])
    if '127.0.0.1' in ips:
        ips.remove('127.0.0.1')
    macs = {}
    for i in range(0, len(ips)):
        try:
            macs[ips[i]] = m[i]
        except IndexError:
            # in case of interfaces, such as VPN tunnels, with a dummy MAC addr
            continue
    pub_ips = find_public_ips(ips)
    priv_ips = [ip for ip in ips if ip not in pub_ips]

    kernel_version = cmd_output[6].replace("\n", "")
    os_release = cmd_output[7]
    os, os_version, distro = parse_os_release(os_release)

    return {
        'uptime': uptime,
        'loadavg': loadavg,
        'cores': cores,
        'users': users,
        'pub_ips': pub_ips,
        'priv_ips': priv_ips,
        'macs': macs,
        'df': cmd_output[5],
        'timestamp': time(),
        'kernel': kernel_version,
        'os': os,
        'os_version': os_version,
        'distro': distro,
        'dirty_cow': dirty_cow(os, os_version, kernel_version)
    }


def _ping_host(host, pkts=10):
    ping = subprocess.Popen(['ping', '-c', str(pkts), '-i', '0.4', '-W',
                             '1', '-q', host], stdout=subprocess.PIPE)
    ping_parser = pingparsing.PingParsing()
    output = ping.stdout.read()
    result = ping_parser.parse(output.decode().replace('pipe 8\n', ''))
    return result.as_dict()


def ping(owner, host, pkts=10):
    if config.HAS_VPN:
        from mist.vpn.methods import super_ping
        result = super_ping(owner=owner, host=host, pkts=pkts)
    else:
        result = _ping_host(host, pkts=pkts)

    # In both cases, the returned dict is formatted by pingparsing.

    # Rename keys.
    final = {}
    for key, newkey in (('packet_transmit', 'packets_tx'),
                        ('packet_receive', 'packets_rx'),
                        ('packet_duplicate_rate', 'packets_duplicate'),
                        ('packet_loss_rate', 'packets_loss'),
                        ('rtt_min', 'rtt_min'),
                        ('rtt_max', 'rtt_max'),
                        ('rtt_avg', 'rtt_avg'),
                        ('rtt_mdev', 'rtt_std')):
        if key in result:
            final[newkey] = result[key]
    return final


def find_public_ips(ips):
    public_ips = []
    for ip in ips:
        # is_private_subnet does not check for ipv6
        try:
            if not is_private_subnet(ip):
                public_ips.append(ip)
        except:
            pass
    return public_ips


def notify_admin(title, message="", team="all"):
    """ This will only work on a multi-user setup configured to send emails """
    from mist.api.helpers import send_email
    send_email(title, message,
               config.NOTIFICATION_EMAIL.get(team, config.NOTIFICATION_EMAIL))


def notify_user(owner, title, message="", email_notify=True, **kwargs):
    # Notify connected owner via amqp
    payload = {'title': title, 'message': message}
    payload.update(kwargs)
    if 'command' in kwargs:
        output = '%s\n' % kwargs['command']
        if 'output' in kwargs:
            if not isinstance(kwargs['output'], str):
                kwargs['output'] = kwargs['output'].decode('utf-8', 'ignore')
            output += '%s\n' % kwargs['output']
        if 'retval' in kwargs:
            output += 'returned with exit code %s.\n' % kwargs['retval']
        payload['output'] = output
    amqp_publish_user(owner, routing_key='notify', data=payload)

    body = message + '\n' if message else ''
    if 'cloud_id' in kwargs:
        cloud_id = kwargs['cloud_id']
        body += "Cloud:\n"
        try:
            cloud = Cloud.objects.get(owner=owner, id=cloud_id, deleted=None)
            cloud_name = cloud.name
        except DoesNotExist:
            cloud_name = ''
            cloud = ''
        if cloud_name:
            body += "  Name: %s\n" % cloud_name
        body += "  Id: %s\n" % cloud_id
        if 'external_id' in kwargs:
            external_id = kwargs['external_id']
            body += "Machine:\n"
            if kwargs.get('machine_name'):
                name = kwargs['machine_name']
            else:
                try:
                    name = Machine.objects.get(cloud=cloud,
                                               external_id=external_id).name
                except DoesNotExist:
                    name = ''
            if name:
                body += "  Name: %s\n" % name
            title += " for machine %s" % (name or external_id)
            body += "  Id: %s\n" % external_id
    if 'error' in kwargs:
        error = kwargs['error']
        body += "Result: %s\n" % ('Success' if not error else 'Error')
        if error and error is not True:
            body += "Error: %s" % error
    if 'command' in kwargs:
        body += "Command: %s\n" % kwargs['command']
    if 'retval' in kwargs:
        body += "Return value: %s\n" % kwargs['retval']
    if 'duration' in kwargs:
        body += "Duration: %.2f secs\n" % kwargs['duration']
    if 'output' in kwargs:
        body += "Output: %s\n" % kwargs['output']

    if email_notify:
        from mist.api.helpers import send_email
        email = owner.email if hasattr(owner, 'email') else owner.get_email()
        send_email("[%s] %s" % (config.PORTAL_NAME, title), body, email)


def create_dns_a_record(owner, domain_name, ip_addr):
    """Will try to create DNS A record for specified domain name and IP addr.

    All clouds for which there is DNS support will be tried to see if the
    relevant zone exists.

    """

    # split domain_name in dot separated parts
    parts = [part for part in domain_name.split('.') if part]
    # find all possible domains for this domain name, longest first
    all_domains = {}
    for i in range(1, len(parts) - 1):
        host = '.'.join(parts[:i])
        domain = '.'.join(parts[i:]) + '.'
        all_domains[domain] = host
    if not all_domains:
        raise MistError("Couldn't extract a valid domain from '%s'."
                        % domain_name)

    # iterate over all clouds that can also be used as DNS providers
    providers = {}
    clouds = Cloud.objects(owner=owner)
    for cloud in clouds:
        if isinstance(cloud, cloud_models.AmazonCloud):
            provider = DnsProvider.ROUTE53
            creds = cloud.apikey, cloud.apisecret
        # TODO: add support for more providers
        # elif cloud.provider == Provider.LINODE:
        #    pass
        # elif cloud.provider == Provider.RACKSPACE:
        #    pass
        else:
            # no DNS support for this provider, skip
            continue
        if (provider, creds) in providers:
            # we have already checked this provider with these creds, skip
            continue

        try:
            conn = get_dns_driver(provider)(*creds)
            zones = conn.list_zones()
        except InvalidCredsError:
            log.error("Invalid creds for DNS provider %s.", provider)
            continue
        except Exception as exc:
            log.error("Error listing zones for DNS provider %s: %r",
                      provider, exc)
            continue

        # for each possible domain, starting with the longest match
        best_zone = None
        for domain in all_domains:
            for zone in zones:
                if zone.domain == domain:
                    log.info("Found zone '%s' in provider '%s'.",
                             domain, provider)
                    best_zone = zone
                    break
            if best_zone:
                break

        # add provider/creds combination to checked list, in case multiple
        # clouds for same provider with same creds exist
        providers[(provider, creds)] = best_zone

    best = None
    for provider, creds in providers:
        zone = providers[(provider, creds)]
        if zone is None:
            continue
        if best is None or len(zone.domain) > len(best[2].domain):
            best = provider, creds, zone

    if not best:
        raise MistError("No DNS zone matches specified domain name.")

    provider, creds, zone = best
    name = all_domains[zone.domain]
    log.info("Will use name %s and zone %s in provider %s.",
             name, zone.domain, provider)

    msg = ("Creating A record with name %s for %s in zone %s in %s"
           % (name, ip_addr, zone.domain, provider))
    try:
        record = zone.create_record(name, RecordType.A, ip_addr)
    except Exception as exc:
        raise MistError(msg + " failed: %r" % repr(exc))
    log.info(msg + " succeeded.")
    return record


def filter_resources_by_tags(resources, tags):
    if not tags:
        return resources
    filtered_ids = []
    for resource in resources:
        resource_tags = get_tags_for_resource(resource.owner, resource)
        if tags.items() <= resource_tags.items():
            filtered_ids.append(resource.id)
    return resources.filter(id__in=filtered_ids)


def list_resources(auth_context, resource_type, search='', cloud='', tags='',
                   only='', sort='', start=0, limit=100, deref='', at=''):
    """
    List resources of any type.

    Supports filtering, sorting, pagination. Enforces RBAC.

    Parameters:
        auth_context(AuthContext): The AuthContext of the user
            to list resources for.
        resource_type(str): One of Mist resources:
            cloud, bucket, machine, zone, record, script, key,
            schedule, network, subnet, volume, location, image,
            rule, size, team, template, stack, tunnel.
        search(str): The pattern to search for, can contain one or both of:
            a) key(field)-value pairs separated by one of the operators:
                :, =, >, <, <=, >=, !=
            b) a single value that will be set to resource_type's ID or name.
            Example:
            >>> 't2.nano cpus>1 ram>=1024'
        cloud(str): List resources from these clouds only,
            with the same pattern as `search`.
        tags(str or dict): List resources which satisfy these tags:
            Examples:
            >>> '{"dev": "", "server": "east"}'
            >>> 'dev,server=east'
        only(str): The fields to load from the resource_type's document,
            comma-seperated.
        sort(str): The field to order the query results by; field may be
            prefixed with “+” or a “-” to determine the ordering direction.
        start(int): The index of the first item to return.
        limit(int): Return up to this many items.
        deref(str):
        at(str): Return resources created at or before a specific datetime
            (irrespectively of deleted or missing_since status after it)

    Returns:
        tuple(A mongoengine QuerySet containing the objects found,
             the total number of items found)
    """
    from mist.api.helpers import get_resource_model
    from mist.api.clouds.models import CLOUDS
    resource_model = get_resource_model(resource_type)

    # Init query object
    if resource_type == 'rule':
        query = Q(org_id=auth_context.org.id)
    elif resource_type == 'schedule':
        query = Q(org=auth_context.org)
    elif hasattr(resource_model, 'owner'):
        query = Q(owner=auth_context.org)
    else:
        query = Q()

    if resource_type in ['cloud', 'key', 'script', 'template']:
        if at:
            query &= Q(created__lte=at)
            query &= Q(deleted=False) | Q(deleted__gte=at)
        else:
            query &= Q(deleted=False)
        if resource_type == 'cloud':
            query &= Q(enabled=True)
    elif resource_type in ['machine', 'cluster', 'network',
                           'volume', 'image', 'subnet',
                           'location', 'size',
                           'zone', 'record']:
        if at:
            query &= Q(missing_since=None) | Q(missing_since__gte=at)
        else:
            query &= Q(missing_since=None)

    if cloud and hasattr(resource_model, "zone"):
        zones, _ = list_resources(auth_context, 'zone', cloud=cloud, only='id')
        query &= Q(zone__in=zones)
    elif cloud:
        clouds, _ = list_resources(
            auth_context, 'cloud', search=cloud, only='id')
        query &= Q(cloud__in=clouds)

    # filter organizations
    # if user is not an admin
    # get only orgs that have user as member
    if resource_type in {'org', 'orgs'} and not (
            auth_context.user.role == 'Admin'):
        query = Q(members=auth_context.user)

    if resource_type in {'user', 'users'} and not auth_context.is_owner():
        query = Q(id__in=[auth_context.user.id])

    search = search or ''
    sort = sort or ''
    only = only or ''
    postfilters = []
    id_implicit = False
    # search filter contains space separated terms
    # if the term contains :,=,<,>,!=, <=, >= then assume key/value query
    # otherwise search for objects with id or name matching the term
    terms = search_parser(search)
    for term in terms:
        if ':' in term:
            k, v = term.split(':')
            if startsandendswith(v, '"'):
                mongo_operator = ''
            elif v.startswith('^'):
                mongo_operator = '__startswith'
                v = v[1:]
            elif v.endswith('$'):
                mongo_operator = '__endswith'
                v = v[:-1]
            elif v.startswith('r') and (startsandendswith(v[1:], '"') or
                                        startsandendswith(v[1:], "'")):
                v = re.compile(v[2:-1])
                mongo_operator = ''
            else:
                mongo_operator = '__contains'
        elif '!=' in term:
            k, v = term.split('!=')
            mongo_operator = '__ne'
        elif '<=' in term:
            k, v = term.split('<=')
            mongo_operator = '__lte'
        elif '>=' in term:
            k, v = term.split('>=')
            mongo_operator = '__gte'
        elif '>' in term:
            k, v = term.split('>')
            mongo_operator = '__gt'
        elif '<' in term:
            k, v = term.split('<')
            mongo_operator = '__lt'
        elif '=' in term:
            k, v = term.split('=')
            if startsandendswith(v, '"'):
                mongo_operator = ''
            elif v.startswith('^'):
                mongo_operator = '__startswith'
                v = v[1:]
            elif v.endswith('$'):
                mongo_operator = '__endswith'
                v = v[:-1]
            elif v.startswith('r') and (startsandendswith(v[1:], '"') or
                                        startsandendswith(v[1:], "'")):
                v = re.compile(v[2:-1])
                mongo_operator = ''
            else:
                mongo_operator = '__contains'
        # TODO: support OR keyword
        elif term.lower() in ['and', 'or'] or not term:
            continue
        else:
            id_implicit = True
            k, v = 'id', term
            mongo_operator = '' if startsandendswith(v, '"') else '__icontains'

        if getattr(v, 'strip', None):
            v = v.strip('"')

        attr = getattr(resource_model, k, None)
        if isinstance(attr, BooleanField):
            try:
                v = bool(distutils.util.strtobool(v))
            except ValueError:
                v = bool(v)

        if k == 'provider' and 'cloud' in resource_type:
            try:
                query &= Q(_cls=CLOUDS[v]()._cls)
            except KeyError:
                return Cloud.objects.none(), 0

        # TODO: only allow terms on indexed fields
        # TODO: support additional operators: >, <, !=, ~
        elif k == 'cloud':
            # exact match
            if not mongo_operator and not isinstance(v, re.Pattern):
                resources, _ = list_resources(auth_context, k,
                                              search=f'"{v}"',
                                              only='id')
            else:
                resources, _ = list_resources(auth_context, k, search=v,
                                              only='id')
            query &= Q(**{f'{k}__in': resources})
        elif k == 'location':
            # exact match
            if not mongo_operator:
                resources, _ = list_resources(auth_context, k,
                                              search=f'"{v}"',
                                              only='id,location_type')
            else:
                resources, _ = list_resources(auth_context, k, search=v,
                                              only='id,location_type')
            # Also include the locations' children if any
            regions = resources.filter(location_type='region')
            locations = [zone.id for region in regions
                         for zone in region.children
                         if zone not in resources]
            locations += [resource.id for resource in resources]
            query &= Q(**{f'{k}__in': locations})
        elif k in ['owned_by', 'created_by']:
            if not v or v.lower() in ['none', 'nobody']:
                query &= Q(**{k: None})
                continue
            try:
                user = User.objects.get(
                    id__in=[m.id for m in auth_context.org.members],
                    email=v)
                query &= Q(**{k: user.id})
            except User.DoesNotExist:
                query &= Q(**{k: v})
        elif k in ['key_associations', ]:  # Looks like a postfilter
            postfilters.append((k, v))
        elif k == 'tag':
            try:
                key, val = v.split(',')
            except ValueError:
                key = v
                val = ''
            if key and val:
                query &= Q(__raw__={'$text': {'$search': f"\"{key}:{val}\""}})
            elif key:
                query &= Q(__raw__={'$text': {'$search': f"\"{key}:\""}})
            elif val:
                query &= Q(__raw__={'$text': {'$search': f"\":{val}\""}})
        elif k == 'id':
            if id_implicit is True:
                implicit_query = Q(id=v)
                implicit_search_fields = {
                    'name', 'domain', 'title',
                    'email', 'first_name', 'last_name', 'tags'}
                for field in implicit_search_fields:
                    if getattr(resource_model, field, None) and \
                            not isinstance(getattr(resource_model, field), property):  # noqa
                        implicit_query |= Q(**{
                            f'{field}{mongo_operator}': v})
                # id will always be exact match
                query &= implicit_query
            else:
                query &= Q(id=v)
        else:
            query &= Q(**{f'{k}{mongo_operator}': v})

    result = resource_model.objects(query)
    if only:
        only_list = [field for field in only.split(',')
                     if field in resource_model._fields]
        result = result.only(*only_list)

    for (k, v) in postfilters:
        if k == 'key_associations':
            from mist.api.machines.models import KeyMachineAssociation
            if not v or v.lower() in ['0', 'false', 'none']:
                ids = [machine.id for machine in result
                       if not KeyMachineAssociation.objects(
                           machine=machine).count()]
            elif v.lower() in ['sudo']:
                ids = [machine.id for machine in result
                       if KeyMachineAssociation.objects(
                           machine=machine, sudo=True).count()]
            elif v.lower() in ['root']:
                ids = [machine.id for machine in result
                       if KeyMachineAssociation.objects(
                           machine=machine, ssh_user='root').count()]
            else:
                ids = [machine.id for machine in result
                       if KeyMachineAssociation.objects(
                           machine=machine).count()]
            query &= Q(id__in=ids)
            result = resource_model.objects(query)

    try:
        if tags:
            if not isinstance(tags, dict):
                try:
                    tags = json.loads(tags)
                except json.JSONDecodeError:
                    tags = dict((key, value[0] if value else '')
                                for key, *value in (pair.split('=')
                                                    for pair in tags.split(
                                                        ',')))
            result = filter_resources_by_tags(result, tags)

        try:
            from mist.rbac.models import PERMISSIONS
        except ImportError:
            return result[start:start + limit], result.count()

        if result.count():
            if not auth_context.is_owner() \
                    and resource_type in PERMISSIONS.keys():
                # get_allowed_resources uses plural
                rtype = resource_type if resource_type.endswith(
                    's') else resource_type + 's'
                allowed_resources = auth_context.get_allowed_resources(
                    rtype=rtype)
                result = result.filter(id__in=allowed_resources)
            result = result.order_by(sort)
    except me.errors.InvalidQueryError:
        log.warn(f'Invalid query: {query}')
        return [], 0

    return result[start:start + limit], result.count()


def get_console_proxy_uri(auth_context, machine):
    if machine.cloud.ctl.provider == 'libvirt':
        import xml.etree.ElementTree as ET
        from html import unescape
        from datetime import datetime
        import hmac
        import hashlib
        xml_desc = unescape(machine.extra.get('xml_description', ''))
        root = ET.fromstring(xml_desc)
        console_type = 'serial'
        vnc_element_graphics = root.find('devices') \
            .find('graphics[@type="vnc"]')
        if vnc_element_graphics:
            console_type = "vnc"
            vnc_port = vnc_element_graphics.attrib.get('port')
            vnc_host = vnc_element_graphics.attrib.get('listen')
        if not vnc_element_graphics:
            vnc_element_serial = root.find('devices') \
                .find('console[@type="pty"]')
            if not vnc_element_serial:
                return None, None, 501, 'Action not supported'
        from mongoengine import Q
        from mist.api.machines.models import KeyMachineAssociation
        # Get key associations, prefer root or sudoer ones
        key_associations = KeyMachineAssociation.objects(
            Q(machine=machine.parent) & (Q(ssh_user='root') | Q(sudo=True))) \
            or KeyMachineAssociation.objects(machine=machine.parent)
        if not key_associations:
            return None, None, 403,\
                'You are not authorized to perform this action'
        expiry = int(datetime.now().timestamp()) + 100
        if console_type == 'vnc':
            key = key_associations[0].key
            key_path = key.private.secret.name
            host = '%s@%s:%d' % (key_associations[0].ssh_user,
                                 machine.parent.hostname,
                                 key_associations[0].port)
            expiry = int(datetime.now().timestamp()) + 100
            org = machine.owner
            vault_token = org.vault_token if org.vault_token is not None else \
                config.VAULT_TOKEN
            vault_secret_engine_path = machine.owner.vault_secret_engine_path
            vault_addr = org.vault_address if org.vault_address is not None \
                else config.VAULT_ADDR
            msg_to_encrypt = '%s,%s,%s,%s' % (
                vault_token,
                vault_addr,
                vault_secret_engine_path,
                key_path)
            from mist.api.helpers import encrypt
            encrypted_msg = encrypt(msg_to_encrypt, segment_size=128)
            msg = '%s,%s,%s,%s,%s' % (
                host,
                vnc_host,
                vnc_port,
                expiry,
                encrypted_msg)
            mac = hmac.new(
                config.SIGN_KEY.encode(),
                msg=msg.encode(),
                digestmod=hashlib.sha256).hexdigest()
            base_ws_uri = config.PORTAL_URI.replace('http', 'ws')
            proxy_uri = '%s/proxy/%s/%s/%s/%s/%s/%s' % (
                base_ws_uri, host, vnc_host, vnc_port, expiry,
                encrypted_msg, mac)

        elif console_type == 'serial':
            parent_machine = machine.parent
            command = 'virsh console %s\n' % machine.name
            from mist.api.machines.methods import prepare_ssh_uri
            proxy_uri = prepare_ssh_uri(auth_context, parent_machine,
                                        command=command)

        return proxy_uri, console_type, 200, None

    elif machine.cloud.ctl.provider == 'vsphere':
        console_type = 'vnc'
        console_uri = machine.cloud.ctl.compute.connection.ex_open_console(
            machine.machine_id)
        protocol, host = config.PORTAL_URI.split('://')
        protocol = protocol.replace('http', 'ws')
        params = urllib.parse.urlencode({'url': console_uri})
        proxy_uri = f"{protocol}://{host}/wsproxy/?{params}"
<<<<<<< HEAD
        return proxy_uri
    return None


def check_perm(auth_context, resource_type, action, resource=None):
    assert resource_type in rtype_to_classpath
    rid = resource.id if resource else None
    if hasattr(resource, 'cloud'):
        # SEC require permission READ on cloud
        auth_context.check_perm("cloud", "read", resource.cloud.id)
    if resource_type == 'machine':
        if action and action not in ['notify']:
            # SEC require permission ACTION on machine
            auth_context.check_perm(resource_type, action, rid)
        else:
            # SEC require permission RUN_SCRIPT on machine
            auth_context.check_perm(resource_type, "run_script", rid)
    elif resource_type == 'cluster':
        # SEC require permission ACTION on machine
        auth_context.check_perm(resource_type, action, rid)
    elif resource_type in ['network', 'volume']:
        auth_context.check_perm(resource_type, 'read', rid)
        if action == 'delete':
            action = 'remove'
        auth_context.check_perm(resource_type, action, rid)
    else:
        raise NotImplementedError(resource_type)


def _update__preparse_resources(obj, auth_context, kwargs):
    """Preparse resource arguments to `self.update`

    This is called by `self.update` when adding a new schedule,
    in order to apply pre processing to the given params. Any subclass
    that requires any special pre processing of the params passed to
    `self.update`, SHOULD override this method.

    Params:
    kwargs: A dict of the keyword arguments that will be set as attributes
        to the `Schedule` or `Rule` model instance stored in `obj`.
        This method is expected to modify `kwargs` in place and set the
        specific field of each scheduler.

    Subclasses MAY override this method.

    """
    if kwargs.get('selectors'):
        obj.selectors = []
    for selector in kwargs.get('selectors', []):
        sel_type = selector.get('type')
        sel_cls_key = sel_type if sel_type == 'tags' else sel_type.rstrip('s')
        if not sel_cls_key:
            sel_cls_key = 'resource'
            assert obj.resource_model_name in rtype_to_classpath
            selector['type'] = obj.resource_model_name
        elif sel_cls_key in rtype_to_classpath:
            sel_cls_key = 'resource'
        if sel_cls_key not in SELECTOR_CLS:
            raise BadRequestError(
                f'Valid selector types: {list(SELECTOR_CLS)}')
        if sel_cls_key == 'field':
            if selector['field'] not in ('created', 'state',
                                         'cost__monthly', 'name'):
                raise BadRequestError()
            if selector.get('operator') == 'regex':
                if selector['field'] != 'name':
                    raise BadRequestError(
                        'Supported regex fields: `name`.')
                try:
                    re.compile(selector['value'])
                except re.error:
                    raise BadRequestError(
                        f"{selector['value']} is not a valid regex.")
        sel = SELECTOR_CLS[sel_cls_key]()
        sel.update(**selector)
        obj.selectors.append(sel)

    actions = []
    for act in kwargs.get('actions', []):
        if 'action_type' in act and act['action_type'] not in ('notify',
                                                               'run_script',
                                                               'webhook',
                                                               'resize'):
            actions.append(act['action_type'])
        if 'type' in act and act['type'] not in ('notify',
                                                 'run_script',
                                                 'webhook',
                                                 'resize'):
            actions.append(act['type'])

    if kwargs.get('action'):
        actions.append(kwargs.get('action'))

    # check permissions
    if len(actions) > 1:
        raise NotImplementedError()
    count = 0
    for action in actions:
        resource_cls = obj.selector_resource_cls
        resource_type = obj.resource_model_name.rstrip('s')
        for selector in obj.selectors:
            if isinstance(selector, ResourceSelector):
                if resource_type == 'machine':
                    query = dict(state__ne='terminated')
                    not_found_msg = 'Machine state is terminated.'
                else:
                    query = {}
                    not_found_msg = f'{resource_type.capitalize()} not found.'
                for rid in selector.ids:
                    try:
                        resource = resource_cls.objects.get(id=rid, **query)
                    except me.DoesNotExist:
                        raise NotFoundError(not_found_msg)
                    check_perm(
                        auth_context, resource_type, action, resource=resource)
                count += 1
            elif selector.ctype == 'field':
                if selector.operator == 'regex':
                    resources = resource_cls.objects({
                        selector.field: re.compile(selector.value),
                        'state__ne': 'terminated'
                    })
                    for r in resources:
                        check_perm(
                            auth_context, resource_type, action, resource=r)
                    count += 1
            elif selector.ctype == 'tags':
                check_perm(auth_context, resource_type, action)
                count += 1
    if count < len(actions) and count > 0:
        raise BadRequestError("Specify at least resource ids or tags")

    return
=======
        return proxy_uri, console_type, 200, None

    raise NotImplementedError()
>>>>>>> e1e9eb22
<|MERGE_RESOLUTION|>--- conflicted
+++ resolved
@@ -928,7 +928,6 @@
         protocol = protocol.replace('http', 'ws')
         params = urllib.parse.urlencode({'url': console_uri})
         proxy_uri = f"{protocol}://{host}/wsproxy/?{params}"
-<<<<<<< HEAD
         return proxy_uri
     return None
 
@@ -1061,9 +1060,4 @@
     if count < len(actions) and count > 0:
         raise BadRequestError("Specify at least resource ids or tags")
 
-    return
-=======
-        return proxy_uri, console_type, 200, None
-
-    raise NotImplementedError()
->>>>>>> e1e9eb22
+    return