--- conflicted
+++ resolved
@@ -37,18 +37,6 @@
     # FIXME: resolve circular deps error
     from mist.api.poller.models import ListMachinesPollingSchedule
     sched = ListMachinesPollingSchedule.objects.get(id=schedule_id)
-<<<<<<< HEAD
-    try:
-        sched.cloud.ctl.compute.list_machines(persist=False)
-    except Exception as exc:
-        log.error("Error while listing machines for %s: %r", sched.cloud, exc)
-
-
-@app.task(time_limit=45, soft_time_limit=40)
-def ping_probe(schedule_id):
-    """Perform ping probe"""
-
-=======
     sched.cloud.ctl.compute.list_machines(persist=False)
 
 
@@ -56,7 +44,6 @@
 def ping_probe(schedule_id):
     """Perform ping probe"""
 
->>>>>>> fa573153
     # Fetch schedule and machine from database.
     # FIXME: resolve circular deps error
     from mist.api.poller.models import PingProbeMachinePollingSchedule
