import logging
import datetime

import celery

import mongoengine as me

from mist.api import config
from mist.api.clouds.models import Cloud
from mist.api.machines.models import Machine
from mist.api.sharding.mixins import ShardedScheduleMixin


log = logging.getLogger(__name__)


class PollingInterval(me.EmbeddedDocument):

    name = me.StringField()  # optional field for labeling interval
    every = me.IntField(required=True)  # seconds
    expires = me.DateTimeField()

    @property
    def timedelta(self):
        return datetime.timedelta(seconds=self.every)

    def expired(self):
        return self.expires and self.expires < datetime.datetime.now()

    def __unicode__(self):
        msg = 'every %s' % self.timedelta
        if self.expires is not None:
            msg += ' until %s' % self.expires
        if self.expired():
            msg += ' **EXPIRED**'
        elif self.expires:
            msg += ' (in %s)' % (self.expires - datetime.datetime.now())
        if self.name:
            msg += ' [%s]' % self.name
        return msg


class PollingSchedule(ShardedScheduleMixin, me.Document):

    meta = {
        'allow_inheritance': True,
        'strict': False,
        'indexes': ['shard_id']
    }

    # We use a unique name for easy identification and to avoid running the
    # same schedule twice. The name is autopopulated during the invocation of
    # the `clean` method.
    name = me.StringField(unique=True)

    # The following fields are defined in celerybeatmongo.models.PeriodicTask.
    # Here, we define no fields in the base class, and expect subclasses to
    # either define their fields, or simply use properties.
    # task = me.StringField(required=True)
    # args = me.ListField()
    # kwargs = me.DictField()

    # Scheduling information. Don't edit them directly, just use the model
    # methods.
    default_interval = me.EmbeddedDocumentField(
        PollingInterval, required=True, default=PollingInterval(every=0)
    )
    override_intervals = me.EmbeddedDocumentListField(PollingInterval)

    # Optional arguments.
    queue = me.StringField()
    exchange = me.StringField()
    routing_key = me.StringField()
    soft_time_limit = me.IntField()

    # Used internally by the scheduler.
    last_run_at = me.DateTimeField()
    total_run_count = me.IntField(min_value=0)
    run_immediately = me.BooleanField()

    def get_name(self):
        """Construct name based on self.task"""
        try:
            return self.task.split('.')[-1]
        except NotImplementedError:
            return '%s: No task specified.' % self.__class__.__name__

    def clean(self):
        """Automatically set value of name"""
        self.name = self.get_name()

    @property
    def task(self):
        """Return task name for this schedule

        Subclasses should define an attribute, property or field to do this.
        """
        raise NotImplementedError()

    @property
    def args(self):
        """Return task args for this schedule"""
        return [str(self.id)]

    @property
    def kwargs(self):
        """Return task kwargs for this schedule"""
        return {}

    @property
    def enabled(self):
        """Whether this task is currently enabled or not"""
        return bool(self.interval.timedelta)

    @property
    def interval(self):
        """Merge multiple intervals into one

        Returns a dynamic PollingInterval, with the highest frequency of any
        override schedule or the default schedule.

        """
        interval = self.default_interval
        for i in self.override_intervals:
            if not i.expired():
                if not interval.timedelta or i.timedelta < interval.timedelta:
                    interval = i
        return interval

    @property
    def schedule(self):
        """Return a celery schedule instance

        This is used internally by celerybeatmongo scheduler
        """
        return celery.schedules.schedule(self.interval.timedelta)

    @property
    def expires(self):
        return None

    def add_interval(self, interval, ttl=300, name=''):
        """Add an override schedule to the scheduled task

        Override schedules must define an interval in seconds, as well as a
        TTL (time to live), also in seconds. Override schedules cannot be
        removed, so short TTL's should be used. You can however add a new
        override schedule again, thus practically extending the time where an
        override is in effect.

        Override schedules can only increase, not decrease frequency of the
        schedule, in relation to that define in the `default_interval`.
        """
        assert isinstance(interval, int) and interval > 0
        assert isinstance(ttl, int) and 0 < ttl < 3600
        expires = datetime.datetime.now() + datetime.timedelta(seconds=ttl)
        self.override_intervals.append(
            PollingInterval(name=name, expires=expires, every=interval)
        )

    def cleanup_expired_intervals(self):
        """Remove override schedules that have expired"""
        self.override_intervals = [override
                                   for override in self.override_intervals
                                   if not override.expired()]

    def set_default_interval(self, interval):
        """Set default interval

        This is the interval used for this schedule, if there is no active
        override schedule with a smaller interval. The default interval never
        expires. To disable a task, simply set `enabled` equal to False.
        """
        self.default_interval = PollingInterval(name='default', every=interval)

    def __unicode__(self):
        return "%s %s" % (self.get_name(), self.interval or '(no interval)')


class DebugPollingSchedule(PollingSchedule):

    task = 'mist.api.poller.tasks.debug'

    value = me.StringField()


class OwnerPollingSchedule(PollingSchedule):

    owner = me.ReferenceField('Organization', reverse_delete_rule=me.CASCADE)

    @classmethod
    def add(cls, owner, run_immediately=True, interval=None, ttl=300):
        try:
            schedule = cls.objects.get(owner=owner)
        except cls.DoesNotExist:
            schedule = cls(owner=owner)
            try:
                schedule.save()
            except me.NotUniqueError:
                # Work around race condition where schedule was created since
                # last time we checked.
                schedule = cls.objects.get(owner=owner)
        schedule.set_default_interval(60 * 30)
        if interval is not None:
            schedule.add_interval(interval, ttl)
        if run_immediately:
            schedule.run_immediately = True
        schedule.cleanup_expired_intervals()
        schedule.save()
        return schedule

    @property
    def args(self):
        return [str(self.owner.id)]

    def get_name(self):
        return '%s(%s)' % (super(OwnerPollingSchedule, self).get_name(),
                           self.owner.id)


class MeteringPollingSchedule(OwnerPollingSchedule):

    @property
    def task(self):
        return 'mist.api.metering.tasks.push_metering_info'

    @property
    def enabled(self):
        return (super(MeteringPollingSchedule, self).enabled and
                config.ENABLE_METERING)


class CloudPollingSchedule(PollingSchedule):

    cloud = me.ReferenceField(Cloud, reverse_delete_rule=me.CASCADE)

    def get_name(self):
        return '%s(%s)' % (super(CloudPollingSchedule, self).get_name(),
                           self.cloud.id)

    @classmethod
    def add(cls, cloud, run_immediately=True, interval=None, ttl=300):
        try:
            schedule = cls.objects.get(cloud=cloud)
        except cls.DoesNotExist:
            schedule = cls(cloud=cloud)
            try:
                schedule.save()
            except me.NotUniqueError:
                # Work around race condition where schedule was created since
                # last time we checked.
                schedule = cls.objects.get(cloud=cloud)
        schedule.set_default_interval(cloud.polling_interval)
        if interval is not None:
            schedule.add_interval(interval, ttl)
        if run_immediately:
            schedule.run_immediately = True
        schedule.cleanup_expired_intervals()
        schedule.save()
        return schedule

    @property
    def enabled(self):
        try:
            return (super(CloudPollingSchedule, self).enabled and
                    self.cloud.enabled and not self.cloud.deleted)
        except me.DoesNotExist:
            log.error('Cannot get cloud for polling schedule.')
            return False


class ListMachinesPollingSchedule(CloudPollingSchedule):

    task = 'mist.api.poller.tasks.list_machines'

    @property
    def interval(self):
        try:
            if self.default_interval.every != self.cloud.polling_interval:
                log.warning("Schedule has different interval from cloud, "
                            "fixing")
                self.default_interval.every = self.cloud.polling_interval
                self.save()
            return super(CloudPollingSchedule, self).interval
        except me.DoesNotExist:
            log.error('Cannot get interval. Cloud is missing')
            return PollingInterval(every=0)


class ListLocationsPollingSchedule(CloudPollingSchedule):

    task = 'mist.api.poller.tasks.list_locations'


class ListSizesPollingSchedule(CloudPollingSchedule):

    task = 'mist.api.poller.tasks.list_sizes'


class ListNetworksPollingSchedule(CloudPollingSchedule):

    task = 'mist.api.poller.tasks.list_networks'

    def enabled(self):
        return (super(ListNetworksPollingSchedule, self).enabled and
                hasattr(self.cloud.ctl, 'network'))


<<<<<<< HEAD
class ListZonesPollingSchedule(CloudPollingSchedule):

    # task below is polling both zones and records
    task = 'mist.api.poller.tasks.list_zones'

    def enabled(self):
        return (super(ListZonesPollingSchedule, self).enabled and
                hasattr(self.cloud.ctl, 'dns'))
=======
class ListVolumesPollingSchedule(CloudPollingSchedule):

    task = 'mist.api.poller.tasks.list_volumes'

    def enabled(self):
        return (super(ListVolumesPollingSchedule, self).enabled and
                hasattr(self.cloud.ctl, 'volume'))
>>>>>>> 2a785781


class MachinePollingSchedule(PollingSchedule):

    machine_id = me.StringField(required=True)

    @property
    def machine(self):
        return Machine.objects.get(id=self.machine_id)

    @property
    def enabled(self):
        return bool(Machine.objects(id=self.machine_id,
                                    missing_since=None).count())

    def get_name(self):
        return '%s(%s)' % (super(MachinePollingSchedule, self).get_name(),
                           self.machine_id)

    @classmethod
    def add(cls, machine, run_immediately=True, interval=None, ttl=300):
        try:
            schedule = cls.objects.get(machine_id=machine.id)
        except cls.DoesNotExist:
            schedule = cls(machine_id=machine.id)
            try:
                schedule.save()
            except me.NotUniqueError:
                # Work around race condition where schedule was created since
                # last time we checked.
                schedule = cls.objects.get(machine_id=machine.id)
        schedule.set_default_interval(60 * 60 * 2)
        if interval is not None:
            schedule.add_interval(interval, ttl)
        if run_immediately:
            schedule.run_immediately = True
        schedule.cleanup_expired_intervals()
        schedule.save()
        return schedule


class PingProbeMachinePollingSchedule(MachinePollingSchedule):

    task = 'mist.api.poller.tasks.ping_probe'


class SSHProbeMachinePollingSchedule(MachinePollingSchedule):

    task = 'mist.api.poller.tasks.ssh_probe'


class FindCoresMachinePollingSchedule(MachinePollingSchedule):

    @property
    def task(self):
        return 'mist.api.metering.tasks.find_machine_cores'

    @property
    def args(self):
        return (self.machine_id, )

    @property
    def enabled(self):
        return (super(FindCoresMachinePollingSchedule, self).enabled and
                config.ENABLE_METERING)<|MERGE_RESOLUTION|>--- conflicted
+++ resolved
@@ -306,7 +306,6 @@
                 hasattr(self.cloud.ctl, 'network'))
 
 
-<<<<<<< HEAD
 class ListZonesPollingSchedule(CloudPollingSchedule):
 
     # task below is polling both zones and records
@@ -315,7 +314,8 @@
     def enabled(self):
         return (super(ListZonesPollingSchedule, self).enabled and
                 hasattr(self.cloud.ctl, 'dns'))
-=======
+
+
 class ListVolumesPollingSchedule(CloudPollingSchedule):
 
     task = 'mist.api.poller.tasks.list_volumes'
@@ -323,7 +323,6 @@
     def enabled(self):
         return (super(ListVolumesPollingSchedule, self).enabled and
                 hasattr(self.cloud.ctl, 'volume'))
->>>>>>> 2a785781
 
 
 class MachinePollingSchedule(PollingSchedule):
