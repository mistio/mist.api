--- conflicted
+++ resolved
@@ -130,7 +130,6 @@
 
 @view_config(route_name='api_v1_rules', request_method='POST', renderer='json')
 def add_rule(request):
-<<<<<<< HEAD
     """Add a new rule
 
     READ permission required on Cloud
@@ -302,18 +301,6 @@
               required: false
               description: a list of tags in case type is "tags"
 
-=======
-    """
-    Tags: rules
-    ---
-    Adds a new rule.
-    READ permission required on cloud.
-    EDIT_RULES permission required on machine.
-    DEPRECATION WARNING This API endpoint is deprecated. A new JSON schema
-    will soon be put in use in order to add new rules. Also, a discrete API
-    endpoint will be introduced for updating existing rules.
-    ---
->>>>>>> 85849b77
     """
     auth_context = auth_context_from_request(request)
     params = params_from_request(request)
@@ -449,18 +436,19 @@
 
 @view_config(route_name='api_v1_rule', request_method='DELETE')
 def delete_rule(request):
-    """
-    Tags: rules
-    ---
-    Deletes a rule given its UUID.
+    """Delete a rule given its UUID.
+
     READ permission required on Cloud.
     EDIT_RULES permission required on Machine
+
     ---
+
     rule:
       in: path
       type: string
       required: true
       description: the unique identifier of the rule to be deleted
+
     """
     auth_context = auth_context_from_request(request)
     rule_id = request.matchdict.get('rule')
@@ -475,13 +463,13 @@
 
 @view_config(route_name='api_v1_rule_triggered', request_method='PUT')
 def triggered(request):
-    """
-    Tags: rules
-    ---
-    Process a trigger sent by the alert service.
+    """Process a trigger sent by the alert service.
+
     Based on the parameters of the request, this method will initiate actions
     to mitigate the conditions that triggered the rule and notify the users.
+
     ---
+
     value:
      type: integer
      required: true
@@ -502,7 +490,7 @@
     triggered_now:
      type: integer
      required: true
-     description:
+     description: |
        0 in case this is not the first time the specified incident has
        raised an alert
     firing_since:
@@ -524,6 +512,7 @@
      description: >
        the time at which the incident with the specified UUID resolved.\
        Datetime needed
+
     """
     # Do not publicly expose this API endpoint?
     if config.CILIA_SECRET_KEY != request.headers.get('Cilia-Secret-Key'):
