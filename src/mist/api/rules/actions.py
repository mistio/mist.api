import re
import uuid
import time
import logging
import mongoengine as me

from mist.api.config import BANNED_EMAIL_PROVIDERS
from mist.api.methods import ssh_command
from mist.api.logs.methods import log_event
from mist.api.machines.models import Machine


log = logging.getLogger(__name__)


ACTIONS = {}  # This is a map of action types to action classes.


def _populate_actions():
    """Populate ACTIONS variable."""
    for key, value in globals().iteritems():
        if key.endswith('Action') and key != 'Action':
            if issubclass(value, BaseAlertAction):
                if value.atype not in (None, 'no_data', ):  # Exclude these.
                    ACTIONS[value.atype] = value


def is_email_valid(email):
    """E-mail address validator.

    Ensure the e-mail is a valid expression and the provider is not banned.

    """
    # TODO Move this to mist.api.helpers.
    regex = '(^[\w\.-]+@[a-zA-Z0-9-]+(\.[a-zA-Z0-9-.]+)+$)'
    return (re.match(regex, email) and
            email.split('@')[1] not in BANNED_EMAIL_PROVIDERS)


class BaseAlertAction(me.EmbeddedDocument):
    """The base class for all alert actions.

    This class serves as very basic, common interface amongst subclasses that
    define alert actions. Every subclass of the `BaseAlertAction` MUST define
    at least its own `run` method, which holds all the logic of the action's
    execution, and a descriptive `atype`.

    A rule may define a list of actions to be executed once it's triggered. The
    actions will be sequentially executed in the order they have been provided.

    """

    meta = {'allow_inheritance': True}

    atype = None

    id = me.StringField(required=True, default=lambda: uuid.uuid4().hex)

    def update(self, fail_on_error=True, **kwargs):
        for key, value in kwargs.iteritems():
            if key not in self._fields:
                if not fail_on_error:
                    continue
                raise me.ValidationError('Field "%s" does not exist on %s',
                                         key, type(self))
            setattr(self, key, value)

    def run(self):
        """Execute self.

        The body of the action to be executed. Subclasses MUST override this.

        """
        raise NotImplementedError()

    def as_dict(self):
        return {'type': self.atype}

    def __str__(self):
        return '%s %s' % (self.__class__.__name__, self.id)


class NotificationAction(BaseAlertAction):
    """An action that notifies the users, once a rule has been triggered."""

    atype = 'notification'

    emails = me.ListField(me.StringField(), default=lambda: [])

    def run(self, machine, value, triggered, timestamp, incident_id, action='',
            notification_level=0):
        if notification_level > 3:
            # FIXME Prevents spam of notification e-mails. This shouldn't be
            # taken care of here, but rather by the Notifications system.
            log.warning('Notification level %d for %s', notification_level,
                        self._instance)
            return
        try:
            # TODO Use the Notifications system.
            from mist.core.notifications.methods import send_alert_email
        except ImportError:
            pass
        else:
            # TODO Shouldn't be specific to machines.
            assert isinstance(machine, Machine)
            assert machine.owner == self._instance.owner
<<<<<<< HEAD
            send_alert_email(machine.owner, self._instance.rule_id, value,
                             triggered, timestamp, incident_id, action=action)
=======
            _alert_action(machine.owner, self._instance.title, value,
                          triggered, timestamp, incident_id, action=action,
                          cloud_id=machine.cloud.id,
                          machine_id=machine.machine_id)
>>>>>>> e7db7b5f

    def clean(self):
        """Perform e-mail address validation."""
        for email in self.emails:
            if not is_email_valid(email):
                raise me.ValidationError('Invalid e-mail address: %s' % email)

    def as_dict(self):
        return {'type': self.atype, 'emails': self.emails}


class NoDataAction(NotificationAction):
    """An action triggered in case of a NoData alert."""

    atype = 'no_data'

    def run(self, machine, value, triggered, timestamp, incident_id, **kwargs):
        if timestamp + 60 * 60 * 24 < time.time():  # 24 hours.
            try:
                from mist.core.methods import disable_monitoring
            except ImportError:
                pass
            else:
                # If NoData alerts are being triggered for over 24h, disable
                # monitoring and log the action to close any open incidents.
                disable_monitoring(machine.owner, machine.cloud.id,
                                   machine.machine_id, no_ssh=True)
                log_event(
                    machine.owner.id, 'incident', 'disable_monitoring',
                    cloud_id=machine.cloud.id, machine_id=machine.machine_id,
                    incident_id=incident_id
                )
            action = 'Disable Monitoring'
            notification_level = 0
        else:
            action = 'Alert'
            notification_level = kwargs.get('notification_level', 0)
        super(NoDataAction, self).run(machine, value, triggered, timestamp,
                                      incident_id, action, notification_level)


class CommandAction(BaseAlertAction):
    """Execute a remote command."""

    # TODO: Deprecate in favor of a ScriptAction?

    atype = 'command'

    command = me.StringField(required=True)

    def run(self, machine, *args, **kwargs):
        assert isinstance(machine, Machine)
        assert machine.owner == self._instance.owner
        return ssh_command(machine.owner, machine.cloud.id, machine.machine_id,
                           machine.hostname, self.command)

    def as_dict(self):
        return {'type': self.atype, 'command': self.command}


class MachineAction(BaseAlertAction):
    """Perform a machine action."""

    atype = 'machine_action'

    action = me.StringField(required=True, choices=('reboot', 'destroy'))

    def run(self, machine, *args, **kwargs):
        assert isinstance(machine, Machine)
        assert machine.owner == self._instance.owner
        getattr(machine.ctl, self.action)()
        if self.action == 'destroy':  # If destroy, disable monitoring, too.
            try:
                from mist.core.methods import disable_monitoring
            except ImportError:
                pass
            else:
                # TODO Move this into machine.ctl.destroy method and
                # deprecate mist.api.machines.methods:destroy_machine.
                # Could also be implemented as new method inside the
                # MachineController.
                disable_monitoring(machine.owner, machine.cloud.id,
                                   machine.machine_id, no_ssh=True)

    def as_dict(self):
        return {'type': self.atype, 'action': self.action}


_populate_actions()<|MERGE_RESOLUTION|>--- conflicted
+++ resolved
@@ -104,15 +104,10 @@
             # TODO Shouldn't be specific to machines.
             assert isinstance(machine, Machine)
             assert machine.owner == self._instance.owner
-<<<<<<< HEAD
-            send_alert_email(machine.owner, self._instance.rule_id, value,
-                             triggered, timestamp, incident_id, action=action)
-=======
-            _alert_action(machine.owner, self._instance.title, value,
-                          triggered, timestamp, incident_id, action=action,
-                          cloud_id=machine.cloud.id,
-                          machine_id=machine.machine_id)
->>>>>>> e7db7b5f
+            send_alert_email(machine.owner, self._instance.title, value,
+                             triggered, timestamp, incident_id, action=action,
+                             cloud_id=machine.cloud.id,
+                             machine_id=machine.machine_id)
 
     def clean(self):
         """Perform e-mail address validation."""
