from mist.api.exceptions import CloudNotFoundError

from mist.api.clouds.models import Cloud

from mist.api.networks.models import Network

from mist.api.methods import connect_provider

from libcloud.compute.types import Provider


def list_networks(owner, cloud_id, cached=False):
    """List the networks of the specified cloud"""
    ret = {'public': {}, 'private': {}, 'routers': {}}  # FIXME

    try:
        cloud = Cloud.objects.get(owner=owner, id=cloud_id)
    except Cloud.DoesNotExist:
        raise CloudNotFoundError()

    if not hasattr(cloud.ctl, 'network'):
        return ret

<<<<<<< HEAD
    networks = Network.objects(cloud=cloud, missing_since=None)
=======
    if cached:
        networks = cloud.ctl.network.list_cached_networks()
    else:
        networks = cloud.ctl.network.list_networks()
>>>>>>> 50d7a75a

    for network in networks:

        network_dict = network.as_dict()

    # TODO: Backwards-compatible network privacy detection, to be replaced
        if not network_dict.get('router_external'):
            ret['private'].update({network_dict['id']: network_dict})
        else:
            ret['public'].update({network_dict['id']: network_dict})
    return ret


def filter_list_networks(auth_context, cloud_id, networks=None, perm='read',
                         cached=False):
    """Filter the networks of the specific cloud based on RBAC policy"""
    if networks is None:
        networks = list_networks(auth_context.owner, cloud_id, cached=cached)
    if not auth_context.is_owner():
        allowed_resources = auth_context.get_allowed_resources(perm)
        if cloud_id not in allowed_resources['clouds']:
            return {'public': {}, 'private': {}, 'routers': {}}
        for key in ('public', 'private'):
            if not networks.get(key):
                continue
            for i in networks[key].keys():
                if i not in allowed_resources['networks']:
                    networks[key].pop(i)
    return networks


def associate_ip(owner, cloud_id, network_id, ip,
                 machine_id=None, assign=True):
    cloud = Cloud.objects.get(owner=owner, id=cloud_id, deleted=None)
    conn = connect_provider(cloud)

    if conn.type != Provider.NEPHOSCALE:
        return False

    return conn.ex_associate_ip(ip, server=machine_id, assign=assign)<|MERGE_RESOLUTION|>--- conflicted
+++ resolved
@@ -11,8 +11,6 @@
 
 def list_networks(owner, cloud_id, cached=False):
     """List the networks of the specified cloud"""
-    ret = {'public': {}, 'private': {}, 'routers': {}}  # FIXME
-
     try:
         cloud = Cloud.objects.get(owner=owner, id=cloud_id)
     except Cloud.DoesNotExist:
@@ -21,25 +19,12 @@
     if not hasattr(cloud.ctl, 'network'):
         return ret
 
-<<<<<<< HEAD
-    networks = Network.objects(cloud=cloud, missing_since=None)
-=======
     if cached:
         networks = cloud.ctl.network.list_cached_networks()
     else:
         networks = cloud.ctl.network.list_networks()
->>>>>>> 50d7a75a
 
-    for network in networks:
-
-        network_dict = network.as_dict()
-
-    # TODO: Backwards-compatible network privacy detection, to be replaced
-        if not network_dict.get('router_external'):
-            ret['private'].update({network_dict['id']: network_dict})
-        else:
-            ret['public'].update({network_dict['id']: network_dict})
-    return ret
+    return {network.id: network.as_dict() for network in networks}
 
 
 def filter_list_networks(auth_context, cloud_id, networks=None, perm='read',
@@ -50,13 +35,10 @@
     if not auth_context.is_owner():
         allowed_resources = auth_context.get_allowed_resources(perm)
         if cloud_id not in allowed_resources['clouds']:
-            return {'public': {}, 'private': {}, 'routers': {}}
-        for key in ('public', 'private'):
-            if not networks.get(key):
-                continue
-            for i in networks[key].keys():
-                if i not in allowed_resources['networks']:
-                    networks[key].pop(i)
+            return {}
+        for i in networks.keys():
+            if i not in allowed_resources['networks']:
+                networks.pop(i)
     return networks
 
 
