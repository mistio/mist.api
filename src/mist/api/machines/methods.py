--- conflicted
+++ resolved
@@ -418,12 +418,6 @@
     if port_forwards:
         validate_portforwards(port_forwards)
 
-<<<<<<< HEAD
-    # cached_machines = [m.as_dict()
-    #                    for m in cloud.ctl.compute.list_cached_machines()]
-
-=======
->>>>>>> 17118826
     if cloud.ctl.provider is Container_Provider.DOCKER:
         if public_key:
             node = _create_machine_docker(
@@ -637,12 +631,6 @@
     if tags:
         resolve_id_and_set_tags(auth_context. owner, 'machine', node.id, tags,
                                 cloud_id=cloud_id)
-<<<<<<< HEAD
-    # Emit jsonpatch
-    cloud.ctl.compute.produce_and_publish_patch([cached_machine],
-                                                [machine.reload()])
-    cloud.ctl.compute.produce_and_publish_patch([], [machine.reload()])
-=======
     machine.reload()
     # The poller has already sent an add jsonpatch when the machine was
     # first found, without the fields (tags,key association,expiration etc.)
@@ -659,7 +647,6 @@
     # first_run is set to True because the poller has already logged an
     # observation event for this machine and we don't want to double log it
     cloud.ctl.compute.produce_and_publish_patch([], [machine], first_run=True)
->>>>>>> 17118826
 
     # Call post_deploy_steps for every provider FIXME: Refactor
     if cloud.ctl.provider == Provider.AZURE.value:
