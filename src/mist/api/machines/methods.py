--- conflicted
+++ resolved
@@ -827,10 +827,6 @@
 
     mappings = []
     ex_volumes = []
-<<<<<<< HEAD
-    import ipdb; ipdb.set_trace()
-=======
->>>>>>> b46b6f21
     for volume in volumes:
         if volume.get('volume_id'):
             try:
