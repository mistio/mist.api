--- conflicted
+++ resolved
@@ -157,14 +157,11 @@
       type: array
       items:
         type: string
-<<<<<<< HEAD
     subnet_id:
       type: string
       description: Optional for EC2
-=======
     subnetwork:
       type: string
->>>>>>> 01f9f03f
     schedule:
       type: object
     script:
@@ -289,11 +286,8 @@
     create_network = params.get('create_network', False)
     new_network = params.get('new_network', '')
     networks = params.get('networks', [])
-<<<<<<< HEAD
     subnet_id = params.get('subnet_id', '')
-=======
     subnetwork = params.get('subnetwork', None)
->>>>>>> 01f9f03f
     docker_env = params.get('docker_env', [])
     docker_command = params.get('docker_command', None)
     script_id = params.get('script_id', '')
