--- conflicted
+++ resolved
@@ -467,16 +467,12 @@
               'ip_addresses': ip_addresses,
               'vnfs': vnfs,
               'expiration': expiration,
-<<<<<<< HEAD
-              'sec_group': sec_group,
               'folder': folder,
-              'datastore': datastore}
-=======
+              'datastore': datastore,
               'ephemeral': params.get('ephemeral', False),
               'lxd_image_source': params.get('lxd_image_source', None),
               'sec_group': sec_group}
 
->>>>>>> 3c791d10
     if not run_async:
         ret = methods.create_machine(auth_context, *args, **kwargs)
     else:
