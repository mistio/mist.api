--- conflicted
+++ resolved
@@ -776,13 +776,9 @@
     associate_floating_ip_subnet=None, project_id=None,
     tags=None, schedule={}, bare_metal=False, hourly=True,
     softlayer_backend_vlan_id=None, machine_username='',
-<<<<<<< HEAD
+    ephemeral=False, lxd_image_source=None,
     volumes=[], ip_addresses=[], expiration={}, sec_group='', vnfs=[],
     description=''
-=======
-    ephemeral=False, lxd_image_source=None,
-    volumes=[], ip_addresses=[], expiration={}, sec_group='', vnfs=[]
->>>>>>> 3c791d10
 ):
     from multiprocessing.dummy import Pool as ThreadPool
     from mist.api.machines.methods import create_machine
