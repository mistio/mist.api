--- conflicted
+++ resolved
@@ -30,11 +30,8 @@
 from mist.api.users.models import User, Owner, Organization
 from mist.api.clouds.models import Cloud, DockerCloud, CloudLocation, CloudSize
 from mist.api.networks.models import Network
-<<<<<<< HEAD
 from mist.api.dns.models import Zone
-=======
 from mist.api.volumes.models import Volume
->>>>>>> 2a785781
 from mist.api.machines.models import Machine
 from mist.api.scripts.models import Script
 from mist.api.schedules.models import Schedule
@@ -1349,11 +1346,7 @@
 
 @app.task
 def set_missing_since(cloud_id):
-<<<<<<< HEAD
-    for Model in (Machine, CloudLocation, CloudSize, Network, Zone):
-=======
-    for Model in (Machine, CloudLocation, CloudSize, Network, Volume):
->>>>>>> 2a785781
+    for Model in (Machine, CloudLocation, CloudSize, Network, Volume, Zone):
         Model.objects(cloud=cloud_id, missing_since=None).update(
             missing_since=datetime.datetime.utcnow()
         )
