--- conflicted
+++ resolved
@@ -40,11 +40,6 @@
 from mist.api.poller.models import ListMachinesPollingSchedule
 from mist.api.poller.models import PingProbeMachinePollingSchedule
 from mist.api.poller.models import SSHProbeMachinePollingSchedule
-<<<<<<< HEAD
-from mist.api.poller.models import ListLocationsPollingSchedule
-from mist.api.poller.models import ListSizesPollingSchedule
-=======
->>>>>>> 1091ffe8
 
 from mist.api.helpers import send_email as helper_send_email
 from mist.api.helpers import amqp_publish_user
@@ -1392,19 +1387,6 @@
     for cloud in Cloud.objects(owner=org, deleted=None, enabled=True):
         log.info("Updating poller for cloud %s", cloud)
         ListMachinesPollingSchedule.add(cloud=cloud, interval=10, ttl=120)
-<<<<<<< HEAD
-        sched = ListLocationsPollingSchedule.add(cloud=cloud,
-                                                 run_immediately=False)
-        sched.set_default_interval(60 * 60 * 24)
-        sched.save()
-
-        sched = ListSizesPollingSchedule.add(cloud=cloud,
-                                             run_immediately=False)
-        sched.set_default_interval(60 * 60 * 24)
-        sched.save()
-
-=======
->>>>>>> 1091ffe8
         for machine in cloud.ctl.compute.list_cached_machines():
             log.info("Updating poller for machine %s", machine)
             PingProbeMachinePollingSchedule.add(machine=machine,
