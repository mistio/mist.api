import os
import re
import uuid
import json
import logging
import mongoengine as me

from time import time

import paramiko

from libcloud.compute.types import NodeState
from libcloud.container.base import Container

from base64 import b64encode

from memcache import Client as MemcacheClient

from celery import group
from celery import Task
from celery.exceptions import SoftTimeLimitExceeded

from paramiko.ssh_exception import SSHException

from mist.api.exceptions import MistError, NotFoundError
from mist.api.exceptions import ServiceUnavailableError
from mist.api.exceptions import CloudNotFoundError
from mist.api.shell import Shell

from mist.api.users.models import User, Owner, Organization
from mist.api.clouds.models import Cloud, DockerCloud
from mist.api.machines.models import Machine
from mist.api.scripts.models import Script
from mist.api.schedules.models import Schedule
from mist.api.dns.models import RECORDS

from mist.api.rules.models import NoDataRule

from mist.api.poller.models import PollingSchedule
from mist.api.poller.models import ListMachinesPollingSchedule
from mist.api.poller.models import PingProbeMachinePollingSchedule
from mist.api.poller.models import SSHProbeMachinePollingSchedule
from mist.api.poller.models import ListLocationsPollingSchedule

from mist.api.helpers import send_email as helper_send_email
from mist.api.helpers import amqp_publish_user
from mist.api.helpers import amqp_owner_listening
from mist.api.helpers import amqp_log
from mist.api.helpers import trigger_session_update

from mist.api.auth.methods import AuthContext

from mist.api.logs.methods import log_event

from mist.api import config

from mist.api.celery_app import app


logging.basicConfig(level=config.PY_LOG_LEVEL,
                    format=config.PY_LOG_FORMAT,
                    datefmt=config.PY_LOG_FORMAT_DATE)
log = logging.getLogger(__name__)


@app.task
def ssh_command(owner_id, cloud_id, machine_id, host, command,
                key_id=None, username=None, password=None, port=22):

    owner = Owner.objects.get(id=owner_id)
    shell = Shell(host)
    key_id, ssh_user = shell.autoconfigure(owner, cloud_id, machine_id,
                                           key_id, username, password, port)
    retval, output = shell.command(command)
    shell.disconnect()
    if retval:
        from mist.api.methods import notify_user
        notify_user(owner, "Async command failed for machine %s (%s)" %
                    (machine_id, host), output)


@app.task(bind=True, default_retry_delay=3 * 60)
def post_deploy_steps(self, owner_id, cloud_id, machine_id, monitoring,
                      key_id=None, username=None, password=None, port=22,
                      script_id='', script_params='', job_id=None, job=None,
                      hostname='', plugins=None, script='',
                      post_script_id='', post_script_params='', schedule={}):
    # TODO: break into subtasks

    from mist.api.methods import connect_provider, probe_ssh_only
    from mist.api.methods import notify_user, notify_admin

    from mist.api.monitoring.methods import enable_monitoring

    job_id = job_id or uuid.uuid4().hex
    owner = Owner.objects.get(id=owner_id)

    def tmp_log(msg, *args):
        log.error('Post deploy: %s' % msg, *args)

    tmp_log('Entering post deploy steps for %s %s %s',
            owner.id, cloud_id, machine_id)

    try:
        # find the node we're looking for and get its hostname
        node = None
        try:
            cloud = Cloud.objects.get(owner=owner, id=cloud_id, deleted=None)
            conn = connect_provider(cloud)

            if isinstance(cloud, DockerCloud):
                nodes = conn.list_containers()
            else:
                nodes = conn.list_nodes()  # TODO: use cache
            for n in nodes:
                if n.id == machine_id:
                    node = n
                    break
            tmp_log('run list_machines')
        except:
            raise self.retry(exc=Exception(), countdown=10, max_retries=10)

        if node and isinstance(node, Container):
            node = cloud.ctl.compute.inspect_node(node)

        if node and len(node.public_ips):
            # filter out IPv6 addresses
            ips = filter(lambda ip: ':' not in ip, node.public_ips)
            host = ips[0]
        else:
            tmp_log('ip not found, retrying')
            raise self.retry(exc=Exception(), countdown=60, max_retries=20)

        if node.state != NodeState.RUNNING:
            tmp_log('not running state')
            raise self.retry(exc=Exception(), countdown=120, max_retries=30)

        machine = Machine.objects.get(cloud=cloud, machine_id=machine_id,
                                      state__ne='terminated')

        if schedule and schedule.get('name'):  # ugly hack to prevent dupes
            log_dict = {
                'owner_id': owner.id,
                'event_type': 'job',
                'cloud_id': cloud_id,
                'machine_id': machine_id,
                'job_id': job_id,
                'job': job,
                'host': host,
                'key_id': key_id,
            }

            try:
                name = (schedule.get('action') + '-' + schedule.pop('name') +
                        '-' + machine_id[:4])

                auth_context = AuthContext.deserialize(
                    schedule.pop('auth_context'))
                tmp_log('Add scheduler entry %s', name)
                schedule['conditions'] = [{
                    'type': 'machines',
                    'ids': [machine.id]
                }]
                schedule_info = Schedule.add(auth_context, name, **schedule)
                tmp_log("A new scheduler was added")
                log_event(action='Add scheduler entry',
                          scheduler=schedule_info.as_dict(), **log_dict)
            except Exception as e:
                print repr(e)
                error = repr(e)
                notify_user(owner, "add scheduler entry failed for "
                                   "machine %s" % machine_id, repr(e),
                            error=error)
                log_event(action='Add scheduler entry failed',
                          error=error, **log_dict)

        try:
            from mist.api.shell import Shell
            shell = Shell(host)
            # connect with ssh even if no command, to create association
            # to be able to enable monitoring
            tmp_log('attempting to connect to shell')
            key_id, ssh_user = shell.autoconfigure(
                owner, cloud_id, node.id, key_id, username, password, port
            )
            tmp_log('connected to shell')
            result = probe_ssh_only(owner, cloud_id, machine_id, host=None,
                                    key_id=key_id, ssh_user=ssh_user,
                                    shell=shell)
            log_dict = {
                'owner_id': owner.id,
                'event_type': 'job',
                'cloud_id': cloud_id,
                'machine_id': machine_id,
                'job_id': job_id,
                'job': job,
                'host': host,
                'key_id': key_id,
                'ssh_user': ssh_user,
            }
            log_event(action='probe', result=result, **log_dict)
            cloud = Cloud.objects.get(owner=owner, id=cloud_id, deleted=None)
            msg = "Cloud:\n  Name: %s\n  Id: %s\n" % (cloud.title, cloud_id)
            msg += "Machine:\n  Name: %s\n  Id: %s\n" % (node.name, node.id)

            if hostname:
                try:
                    kwargs = {}
                    kwargs['name'] = hostname
                    kwargs['type'] = 'A'
                    kwargs['data'] = host
                    kwargs['ttl'] = 3600

                    dns_cls = RECORDS[kwargs['type']]
                    dns_cls.add(owner=owner, **kwargs)
                    log_event(action='Create_A_record', hostname=hostname,
                              **log_dict)
                except Exception as exc:
                    log_event(action='Create_A_record', hostname=hostname,
                              error=str(exc), **log_dict)

            error = False
            if script_id:
                tmp_log('will run script_id %s', script_id)
                ret = run_script.run(
                    owner, script_id, machine.id,
                    params=script_params, host=host, job_id=job_id
                )
                error = ret['error']
                tmp_log('executed script_id %s', script_id)
            elif script:
                tmp_log('will run script')
                log_event(action='deployment_script_started', command=script,
                          **log_dict)
                start_time = time()
                retval, output = shell.command(script)
                tmp_log('executed script %s', script)
                execution_time = time() - start_time
                output = output.decode('utf-8', 'ignore')
                title = "Deployment script %s" % ('failed' if retval
                                                  else 'succeeded')
                error = retval > 0
                notify_user(owner, title,
                            cloud_id=cloud_id,
                            machine_id=machine_id,
                            machine_name=node.name,
                            command=script,
                            output=output,
                            duration=execution_time,
                            retval=retval,
                            error=retval > 0)
                log_event(action='deployment_script_finished',
                          error=retval > 0,
                          return_value=retval,
                          command=script,
                          stdout=output,
                          **log_dict)

            shell.disconnect()

            if monitoring:
                try:
                    enable_monitoring(
                        owner, cloud_id, node.id,
                        no_ssh=False, dry=False, job_id=job_id,
                        plugins=plugins, deploy_async=False,
                    )
                except Exception as e:
                    print repr(e)
                    error = True
                    notify_user(
                        owner,
                        "Enable monitoring failed for machine %s" % machine_id,
                        repr(e)
                    )
                    notify_admin('Enable monitoring on creation failed for '
                                 'user %s machine %s: %r'
                                 % (str(owner), machine_id, e))
                    log_event(action='enable_monitoring_failed', error=repr(e),
                              **log_dict)

            if post_script_id:
                tmp_log('will run post_script_id %s', post_script_id)
                ret = run_script.run(
                    owner, post_script_id, machine.id,
                    params=post_script_params, host=host, job_id=job_id,
                    action_prefix='post_',
                )
                error = ret['error']
                tmp_log('executed post_script_id %s', post_script_id)

            log_event(action='post_deploy_finished', error=error, **log_dict)

        except (ServiceUnavailableError, SSHException) as exc:
            tmp_log(repr(exc))
            raise self.retry(exc=exc, countdown=60, max_retries=15)
    except Exception as exc:
        tmp_log(repr(exc))
        if str(exc).startswith('Retry'):
            raise
        notify_user(owner,
                    "Deployment script failed for machine %s" % machine_id)
        notify_admin("Deployment script failed for machine %s in cloud %s by "
                     "user %s" % (machine_id, cloud_id, str(owner)), repr(exc))
        log_event(
            owner.id,
            event_type='job',
            action='post_deploy_finished',
            cloud_id=cloud_id,
            machine_id=machine_id,
            enable_monitoring=bool(monitoring),
            command=script,
            error="Couldn't connect to run post deploy steps.",
            job_id=job_id,
            job=job
        )


@app.task(bind=True, default_retry_delay=2 * 60)
def openstack_post_create_steps(self, owner_id, cloud_id, machine_id,
                                monitoring, key_id, username, password,
                                public_key, script='',
                                script_id='', script_params='', job_id=None,
                                job=None, hostname='', plugins=None,
                                post_script_id='', post_script_params='',
                                networks=[], schedule={}):

    from mist.api.methods import connect_provider
    owner = Owner.objects.get(id=owner_id)

    try:
        cloud = Cloud.objects.get(owner=owner, id=cloud_id, deleted=None)
        conn = connect_provider(cloud)
        nodes = conn.list_nodes()
        node = None

        for n in nodes:
            if n.id == machine_id:
                node = n
                break

        if node and node.state == 0 and len(node.public_ips):
            post_deploy_steps.delay(
                owner.id, cloud_id, machine_id, monitoring, key_id,
                script=script, script_id=script_id,
                script_params=script_params, job_id=job_id, job=job,
                hostname=hostname, plugins=plugins,
                post_script_id=post_script_id,
                post_script_params=post_script_params, schedule=schedule,
            )
        else:
            try:
                conn = connect_provider(cloud)
                floating_ips = conn.ex_list_floating_ips()

                # From the already created floating ips try to find one
                # that is not associated to a node
                unassociated_floating_ip = None
                for ip in floating_ips:
                    if ip.status == "DOWN":
                        unassociated_floating_ip = ip
                        break

                # Find the ports which are associated to the machine
                # (e.g. the ports of the private ips)
                # and use one to associate a floating ip
                ports = conn.ex_list_ports()
                machine_port_id = None
                for port in ports:
                    if port.get('device_id') == node.id:
                        machine_port_id = port.get('id')
                        break

                if unassociated_floating_ip:
                    log.info("Associating floating "
                             "ip with machine: %s" % node.id)
                    conn.ex_associate_floating_ip_to_node(
                        unassociated_floating_ip.id, machine_port_id)
                else:
                    # Find the external network
                    log.info("Create and associating floating ip with "
                             "machine: %s" % node.id)
                    ext_net_id = networks['public'][0]['id']
                    conn.ex_create_floating_ip(ext_net_id, machine_port_id)

                post_deploy_steps.delay(
                    owner.id, cloud_id, machine_id, monitoring, key_id,
                    script=script,
                    script_id=script_id, script_params=script_params,
                    job_id=job_id, job=job, hostname=hostname, plugins=plugins,
                    post_script_id=post_script_id,
                    post_script_params=post_script_params,
                )

            except:
                raise self.retry(exc=Exception(), max_retries=20)
    except Exception as exc:
        if str(exc).startswith('Retry'):
            raise


@app.task(bind=True, default_retry_delay=2 * 60)
def azure_post_create_steps(self, owner_id, cloud_id, machine_id, monitoring,
                            key_id, username, password, public_key, script='',
                            script_id='', script_params='', job_id=None,
                            job=None, hostname='', plugins=None,
                            post_script_id='', post_script_params='',
                            schedule={}):
    from mist.api.methods import connect_provider

    owner = Owner.objects.get(id=owner_id)
    try:
        # find the node we're looking for and get its hostname
        cloud = Cloud.objects.get(owner=owner, id=cloud_id, deleted=None)
        conn = connect_provider(cloud)
        nodes = conn.list_nodes()
        node = None
        for n in nodes:
            if n.id == machine_id:
                node = n
                break
        if node and node.state == NodeState.RUNNING and len(node.public_ips):
            # filter out IPv6 addresses
            ips = filter(lambda ip: ':' not in ip, node.public_ips)
            host = ips[0]
        else:
            raise self.retry(exc=Exception(), max_retries=20)

        try:
            # login with user, password. Deploy the public key, enable sudo
            # access for username, disable password authentication
            # and reload ssh.
            # After this is done, call post_deploy_steps if deploy script
            # or monitoring is provided
            ssh = paramiko.SSHClient()
            ssh.load_system_host_keys()
            ssh.set_missing_host_key_policy(paramiko.AutoAddPolicy())
            ssh.connect(host, username=username, password=password,
                        timeout=None, allow_agent=False, look_for_keys=False)

            ssh.exec_command('mkdir -p ~/.ssh && '
                             'echo "%s" >> ~/.ssh/authorized_keys && '
                             'chmod -R 700 ~/.ssh/' % public_key)

            chan = ssh.get_transport().open_session()
            chan.get_pty()
            chan.exec_command(
                'sudo su -c \'echo "%s ALL=(ALL) NOPASSWD:ALL" >> /etc/sudoers\' ' %  # noqa
                username)
            chan.send('%s\n' % password)

            check_sudo_command = 'sudo su -c \'whoami\''

            chan = ssh.get_transport().open_session()
            chan.get_pty()
            chan.exec_command(check_sudo_command)
            output = chan.recv(1024)

            if not output.startswith('root'):
                raise
            cmd = 'sudo su -c \'sed -i "s|[#]*PasswordAuthentication yes|PasswordAuthentication no|g" /etc/ssh/sshd_config &&  /etc/init.d/ssh reload; service ssh reload\' '  # noqa
            ssh.exec_command(cmd)

            ssh.close()

            post_deploy_steps.delay(
                owner.id, cloud_id, machine_id, monitoring, key_id,
                script=script,
                script_id=script_id, script_params=script_params,
                job_id=job_id, job=job, hostname=hostname, plugins=plugins,
                post_script_id=post_script_id,
                post_script_params=post_script_params, schedule=schedule,
            )

        except Exception as exc:
            raise self.retry(exc=exc, countdown=10, max_retries=15)
    except Exception as exc:
        if str(exc).startswith('Retry'):
            raise


@app.task(bind=True, default_retry_delay=2 * 60)
def rackspace_first_gen_post_create_steps(
        self, owner_id, cloud_id, machine_id, monitoring, key_id, password,
        public_key, username='root', script='', script_id='', script_params='',
        job_id=None, job=None, hostname='', plugins=None, post_script_id='',
        post_script_params='', schedule={}):
    from mist.api.methods import connect_provider

    owner = Owner.objects.get(id=owner_id)
    try:
        # find the node we're looking for and get its hostname
        cloud = Cloud.objects.get(owner=owner, id=cloud_id, deleted=None)
        conn = connect_provider(cloud)
        nodes = conn.list_nodes()
        node = None
        for n in nodes:
            if n.id == machine_id:
                node = n
                break

        if node and node.state == 0 and len(node.public_ips):
            # filter out IPv6 addresses
            ips = filter(lambda ip: ':' not in ip, node.public_ips)
            host = ips[0]
        else:
            raise self.retry(exc=Exception(), max_retries=20)

        try:
            # login with user, password and deploy the ssh public key.
            # Disable password authentication and reload ssh.
            # After this is done, call post_deploy_steps
            # if deploy script or monitoring
            # is provided
            ssh = paramiko.SSHClient()
            ssh.load_system_host_keys()
            ssh.set_missing_host_key_policy(paramiko.AutoAddPolicy())
            ssh.connect(host, username=username, password=password,
                        timeout=None, allow_agent=False, look_for_keys=False)

            ssh.exec_command('mkdir -p ~/.ssh && '
                             'echo "%s" >> ~/.ssh/authorized_keys && '
                             'chmod -R 700 ~/.ssh/' % public_key)

            cmd = 'sudo su -c \'sed -i "s|[#]*PasswordAuthentication yes|PasswordAuthentication no|g" /etc/ssh/sshd_config &&  /etc/init.d/ssh reload; service ssh reload\' '  # noqa
            ssh.exec_command(cmd)

            ssh.close()

            post_deploy_steps.delay(
                owner.id, cloud_id, machine_id, monitoring, key_id,
                script=script,
                script_id=script_id, script_params=script_params,
                job_id=job_id, job=job, hostname=hostname, plugins=plugins,
                post_script_id=post_script_id,
                post_script_params=post_script_params, schedule=schedule
            )

        except Exception as exc:
            raise self.retry(exc=exc, countdown=10, max_retries=15)
    except Exception as exc:
        if str(exc).startswith('Retry'):
            raise


class UserTask(Task):
    abstract = True
    task_key = ''
    result_expires = 0
    result_fresh = 0
    polling = False
    _ut_cache = None

    @property
    def memcache(self):
        if self._ut_cache is None:
            self._ut_cache = MemcacheClient(config.MEMCACHED_HOST)
        return self._ut_cache

    def smart_delay(self, *args, **kwargs):
        """Return cached result if it exists, send job to celery if needed"""
        # check cache
        id_str = json.dumps([self.task_key, args, kwargs])
        cache_key = b64encode(id_str)
        cached = self.memcache.get(cache_key)
        if cached:
            age = time() - cached['timestamp']
            if age > self.result_fresh:
                amqp_log("%s: scheduling task" % id_str)
                if kwargs.pop('blocking', None):
                    return self.execute(*args, **kwargs)
                else:
                    self.delay(*args, **kwargs)
            if age < self.result_expires:
                amqp_log("%s: smart delay cache hit" % id_str)
                return cached['payload']
        else:
            if kwargs.pop('blocking', None):
                return self.execute(*args, **kwargs)
            else:
                self.delay(*args, **kwargs)

    def clear_cache(self, *args, **kwargs):
        id_str = json.dumps([self.task_key, args, kwargs])
        cache_key = b64encode(id_str)
        log.info("Clearing cache for '%s'", id_str)
        return self.memcache.delete(cache_key)

    def run(self, *args, **kwargs):
        owner_id = args[0]
        if '@' in owner_id:
            owner_id = User.objects.get(email=owner_id).id
            args[0] = owner_id
        log.error('Running %s for %s', self.__class__.__name__, owner_id)
        # seq_id is an id for the sequence of periodic tasks, to avoid
        # running multiple concurrent sequences of the same task with the
        # same arguments. it is empty on first run, constant afterwards
        seq_id = kwargs.pop('seq_id', '')
        id_str = json.dumps([self.task_key, args, kwargs])
        cache_key = b64encode(id_str)
        cached_err = self.memcache.get(cache_key + 'error')
        if cached_err:
            # task has been failing recently
            if seq_id != cached_err['seq_id']:
                if seq_id:
                    # other sequence of tasks has taken over
                    return
                else:
                    # taking over from other sequence
                    cached_err = None
                    # cached err will be deleted or overwritten in a while
                    # self.memcache.delete(cache_key + 'error')
        if not amqp_owner_listening(owner_id):
            # noone is waiting for result, stop trying, but flush cached erros
            self.memcache.delete(cache_key + 'error')
            return
        # check cache to stop iteration if other sequence has started
        cached = self.memcache.get(cache_key)
        if cached:
            if seq_id and seq_id != cached['seq_id']:
                amqp_log("%s: found new cached seq_id [%s], "
                         "stopping iteration of [%s]" % (id_str,
                                                         cached['seq_id'],
                                                         seq_id))
                return
            elif not seq_id and \
                    time() - cached['timestamp'] < self.result_fresh:
                amqp_log("%s: fresh task submitted with fresh cached result "
                         ", dropping" % id_str)
                return
        if not seq_id:
            # this task is called externally, not a rerun, create a seq_id
            amqp_log("%s: fresh task submitted [%s]" % (id_str, seq_id))
            seq_id = uuid.uuid4().hex
        # actually run the task
        try:
            data = self.execute(*args, **kwargs)
        except Exception as exc:
            # error handling
            if isinstance(exc, SoftTimeLimitExceeded):
                log.error("SoftTimeLimitExceeded: %s", id_str)
            now = time()
            if not cached_err:
                cached_err = {'seq_id': seq_id, 'timestamps': []}
            cached_err['timestamps'].append(now)
            x0 = cached_err['timestamps'][0]
            rel_points = [x - x0 for x in cached_err['timestamps']]
            rerun = self.error_rerun_handler(exc, rel_points, *args, **kwargs)
            if rerun is not None:
                self.memcache.set(cache_key + 'error', cached_err)
                kwargs['seq_id'] = seq_id
                self.apply_async(args, kwargs, countdown=rerun)
            else:
                self.memcache.delete(cache_key + 'error')
            amqp_log("%s: error %r, rerun %s" % (id_str, exc, rerun))
            return
        else:
            self.memcache.delete(cache_key + 'error')
        cached = {'timestamp': time(), 'payload': data, 'seq_id': seq_id}
        ok = amqp_publish_user(owner_id, routing_key=self.task_key, data=data)
        if not ok:
            # echange closed, no one gives a shit, stop repeating, why try?
            amqp_log("%s: exchange closed" % id_str)
            return
        kwargs['seq_id'] = seq_id
        self.memcache.set(cache_key, cached)
        if self.polling:
            amqp_log("%s: will rerun in %d secs [%s]" % (id_str,
                                                         self.result_fresh,
                                                         seq_id))
            self.apply_async(args, kwargs, countdown=self.result_fresh)

    def execute(self, *args, **kwargs):
        raise NotImplementedError()

    def error_rerun_handler(self, exc, errors, *args, **kwargs):
        """Accepts a list of relative time points of consecutive errors,
        returns number of seconds to retry in or None to stop retrying."""
        if len(errors) == 1:
            return 30  # Retry in 30sec after the first error
        if len(errors) == 2:
            return 120  # Retry in 120sec after the second error
        if len(errors) == 3:
            return 60 * 10  # Retry in 10mins after the third error


class ListSizes(UserTask):
    abstract = False
    task_key = 'list_sizes'
    result_expires = 60 * 60 * 24 * 7
    result_fresh = 60 * 60
    polling = False
    soft_time_limit = 30

    def execute(self, owner_id, cloud_id):
        from mist.api import methods
        owner = Owner.objects.get(id=owner_id)
        sizes = methods.list_sizes(owner, cloud_id)
        return {'cloud_id': cloud_id, 'sizes': sizes}


class ListNetworks(UserTask):
    abstract = False
    task_key = 'list_networks'
    result_expires = 60 * 60 * 24
    result_fresh = 0
    polling = False
    soft_time_limit = 60

    def execute(self, owner_id, cloud_id):
        owner = Owner.objects.get(id=owner_id)
        log.warn('Running list networks for user %s cloud %s'
                 % (owner.id, cloud_id))
        from mist.api.networks.methods import list_networks
        networks = list_networks(owner, cloud_id)
        log.warn('Returning list networks for user %s cloud %s'
                 % (owner.id, cloud_id))
        return {'cloud_id': cloud_id, 'networks': networks}


class ListZones(UserTask):
    abstract = False
    task_key = 'list_zones'
    result_expires = 60 * 60 * 24
    result_fresh = 0
    polling = False
    soft_time_limit = 60

    def execute(self, owner_id, cloud_id):
        owner = Owner.objects.get(id=owner_id)
        log.warn('Running list zones for user %s cloud %s'
                 % (owner.id, cloud_id))
        from mist.api.dns.methods import list_zones
        try:
            cloud = Cloud.objects.get(owner=owner, id=cloud_id)
        except Cloud.DoesNotExist:
            raise CloudNotFoundError()
        if not hasattr(cloud.ctl, 'dns'):
            return {'cloud_id': cloud_id, 'zones': []}
        ret = []
        if cloud.dns_enabled:
            ret = list_zones(owner, cloud.id)
            log.warn('Returning list zones for user %s cloud %s'
                     % (owner.id, cloud_id))
        return {'cloud_id': cloud_id, 'zones': ret}


class ListImages(UserTask):
    abstract = False
    task_key = 'list_images'
    result_expires = 60 * 60 * 24 * 7
    result_fresh = 60 * 60
    polling = False
    soft_time_limit = 60 * 2

    def execute(self, owner_id, cloud_id):
        from mist.api import methods
        owner = Owner.objects.get(id=owner_id)
        log.warn('Running list images for user %s cloud %s',
                 owner.id, cloud_id)
        images = methods.list_images(owner, cloud_id)
        log.warn('Returning list images for user %s cloud %s',
                 owner.id, cloud_id)
        return {'cloud_id': cloud_id, 'images': images}


class ListProjects(UserTask):
    abstract = False
    task_key = 'list_projects'
    result_expires = 60 * 60 * 24 * 7
    result_fresh = 60 * 60
    polling = False
    soft_time_limit = 30

    def execute(self, owner_id, cloud_id):
        owner = Owner.objects.get(id=owner_id)
        log.warn('Running list projects for user %s cloud %s',
                 owner.id, cloud_id)
        from mist.api import methods
        projects = methods.list_projects(owner, cloud_id)
        log.warn('Returning list projects for user %s cloud %s',
                 owner.id, cloud_id)
        return {'cloud_id': cloud_id, 'projects': projects}


class ListResourceGroups(UserTask):
    abstract = False
    task_key = 'list_resource_groups'
    result_expires = 60 * 60 * 24 * 7
    result_fresh = 60 * 60
    polling = False
    soft_time_limit = 30

    def execute(self, owner_id, cloud_id):
        owner = Owner.objects.get(id=owner_id)
        log.warn('Running list resource groups for user %s cloud %s',
                 owner.id, cloud_id)
        from mist.api import methods
        resource_groups = methods.list_resource_groups(owner, cloud_id)
        log.warn('Returning list resource groups for user %s cloud %s',
                 owner.id, cloud_id)
        return {'cloud_id': cloud_id, 'resource_groups': resource_groups}


class ListStorageAccounts(UserTask):
    abstract = False
    task_key = 'list_storage_accounts'
    result_expires = 60 * 60 * 24 * 7
    result_fresh = 60 * 60
    polling = False
    soft_time_limit = 30

    def execute(self, owner_id, cloud_id):
        owner = Owner.objects.get(id=owner_id)
        log.warn('Running list storage accounts for user %s cloud %s',
                 owner.id, cloud_id)
        from mist.api import methods
        storage_accounts = methods.list_storage_accounts(owner, cloud_id)
        log.warn('Returning list storage accounts for user %s cloud %s',
                 owner.id, cloud_id)
        return {'cloud_id': cloud_id, 'storage_accounts': storage_accounts}


@app.task
def deploy_collectd(owner_id, cloud_id, machine_id, extra_vars, job_id='',
                    job=None, plugins=None):
    # FIXME
    from mist.api.methods import deploy_collectd

    owner = Owner.objects.get(id=owner_id)
    cloud = Cloud.objects.get(owner=owner, id=cloud_id, deleted=None)
    machine = Machine.objects.get(cloud=cloud, machine_id=machine_id)
    machine.monitoring.installation_status.state = 'installing'
    machine.save()

    trigger_session_update(owner, ['monitoring'])

    log_dict = {
        'owner_id': owner.id,
        'event_type': 'job',
        'cloud_id': cloud_id,
        'machine_id': machine_id,
        'job_id': job_id or uuid.uuid4().hex,
        'job': job,
    }
    log_event(action='deploy_collectd_started', **log_dict)
    ret_dict = deploy_collectd(owner, cloud_id, machine_id, extra_vars)
    error = False if ret_dict['success'] else (ret_dict['error_msg'] or True)
    if plugins and not error:
        for script_id in plugins:
            try:
                script = Script.objects.get(owner=owner, id=script_id,
                                            deleted=None)
                ret = script.ctl.deploy_and_assoc_python_plugin_from_script(
                    machine)
            except Exception as exc:
                log_event(
                    action='deploy_collectd_python_plugin',
                    plugin_script_id=script_id, error=str(exc), **log_dict
                )
                if not error:
                    error = "Deployment of '%s' plugin failed." % script_id
            else:
                log_event(
                    action='deploy_collectd_python_plugin',
                    plugin_script_id=script_id, metric_id=ret['metric_id'],
                    stdout=ret['stdout'], **log_dict
                )

    log_event(action='deploy_collectd_finished', error=error,
              stdout=ret_dict['stdout'], **log_dict)

    if ret_dict['success']:
        machine.monitoring.installation_status.state = 'succeeded'
    else:
        machine.monitoring.installation_status.state = 'failed'
    machine.monitoring.installation_status.finished_at = time()
    machine.monitoring.installation_status.stdout = ret_dict['stdout']
    machine.monitoring.installation_status.error_msg = ret_dict['error_msg']
    machine.save()
    trigger_session_update(owner, ['monitoring'])


@app.task
def undeploy_collectd(owner_id, cloud_id, machine_id):
    import mist.api.methods
    owner = Owner.objects.get(id=owner_id)
    mist.api.methods.undeploy_collectd(owner, cloud_id, machine_id)


@app.task
def create_machine_async(
    owner_id, cloud_id, key_id, machine_name, location_id,
    image_id, size_id, image_extra, disk,
    image_name, size_name, location_name, ips, monitoring,
    ex_storage_account, machine_password, ex_resource_group,
    networks, docker_env, docker_command, script='',
    script_id='', script_params='',
    post_script_id='', post_script_params='',
    quantity=1, persist=False, job_id=None, job=None,
    docker_port_bindings={}, docker_exposed_ports={},
    azure_port_bindings='', hostname='', plugins=None,
    disk_size=None, disk_path=None, create_storage_account=False,
    new_storage_account='', create_resource_group=False,
    new_resource_group='', create_network=False,
    new_network='', cloud_init='', associate_floating_ip=False,
    associate_floating_ip_subnet=None, project_id=None,
    tags=None, schedule={}, bare_metal=False, hourly=True,
    softlayer_backend_vlan_id=None, size_ram=256, size_cpu=1,
    size_disk_primary=5, size_disk_swap=1, boot=True, build=True,
    cpu_priority=1, cpu_sockets=1, cpu_threads=1, port_speed=0,
    hypervisor_group_id=None, machine_username='',
):
    from multiprocessing.dummy import Pool as ThreadPool
    from mist.api.machines.methods import create_machine
    from mist.api.exceptions import MachineCreationError
    log.warn('MULTICREATE ASYNC %d' % quantity)

    job_id = job_id or uuid.uuid4().hex
    owner = Owner.objects.get(id=owner_id)

    names = []
    if quantity == 1:
        names = [machine_name]
    else:
        names = []
        for i in range(1, quantity + 1):
            names.append('%s-%d' % (machine_name, i))

    log_event(owner.id, 'job', 'async_machine_creation_started',
              job_id=job_id, job=job,
              cloud_id=cloud_id, script=script, script_id=script_id,
              script_params=script_params, monitoring=monitoring,
              persist=persist, quantity=quantity, key_id=key_id,
              machine_names=names)

    THREAD_COUNT = 5
    pool = ThreadPool(THREAD_COUNT)
    specs = []
    for name in names:
        specs.append((
            (owner, cloud_id, key_id, name, location_id, image_id,
             size_id, image_extra, disk, image_name, size_name,
             location_name, ips, monitoring, ex_storage_account,
             machine_password, ex_resource_group, networks, docker_env,
             docker_command, 22, script, script_id, script_params,
             job_id, job),
            {'hostname': hostname, 'plugins': plugins,
             'post_script_id': post_script_id,
             'post_script_params': post_script_params,
             'azure_port_bindings': azure_port_bindings,
             'associate_floating_ip': associate_floating_ip,
             'cloud_init': cloud_init,
             'disk_size': disk_size,
             'disk_path': disk_path,
             'project_id': project_id,
             'tags': tags,
             'schedule': schedule,
             'softlayer_backend_vlan_id': softlayer_backend_vlan_id,
             'size_ram': size_ram,
             'size_cpu': size_cpu,
             'size_disk_primary': size_disk_primary,
             'size_disk_swap': size_disk_swap,
             'create_network': create_network,
             'new_network': new_network,
             'create_resource_group': create_resource_group,
             'new_resource_group': new_resource_group,
             'create_storage_account': create_storage_account,
             'new_storage_account': new_storage_account,
             'boot': boot,
             'build': build,
             'bare_metal': bare_metal,
             'hourly': hourly,
             'cpu_priority': cpu_priority,
             'cpu_sockets': cpu_sockets,
             'cpu_threads': cpu_threads,
             'port_speed': port_speed,
             'hypervisor_group_id': hypervisor_group_id,
             'machine_username': machine_username}
        ))

    def create_machine_wrapper(args_kwargs):
        args, kwargs = args_kwargs
        error = False
        node = {}
        try:
            node = create_machine(*args, **kwargs)
        except MachineCreationError as exc:
            error = str(exc)
        except Exception as exc:
            error = repr(exc)
        finally:
            name = args[3]
            log_event(owner.id, 'job', 'machine_creation_finished', job=job,
                      job_id=job_id, cloud_id=cloud_id, machine_name=name,
                      error=error, machine_id=node.get('id', ''))

    pool.map(create_machine_wrapper, specs)
    pool.close()
    pool.join()


@app.task(bind=True, default_retry_delay=5, max_retries=3)
def send_email(self, subject, body, recipients, sender=None, bcc=None,
               html_body=None):
    if not helper_send_email(subject, body, recipients,
                             sender=sender, bcc=bcc, attempts=1,
                             html_body=html_body):
        raise self.retry()
    return True


@app.task
def group_machines_actions(owner_id, action, name, machines_uuids):
    """
    Accepts a list of lists in form  cloud_id,machine_id and pass them
    to run_machine_action like a group

    :param owner_id:
    :param action:
    :param name:
    :param machines_uuids:
    :return: glist
    """
    glist = []

    for machine_uuid in machines_uuids:
        glist.append(run_machine_action.s(owner_id, action, name,
                                          machine_uuid))

    schedule = Schedule.objects.get(owner=owner_id, name=name, deleted=None)

    log_dict = {
        'schedule_id': schedule.id,
        'schedule_name': schedule.name,
        'description': schedule.description or '',
        'schedule_type': unicode(schedule.schedule_type or ''),
        'owner_id': owner_id,
        'machines_match': schedule.get_ids(),
        'machine_action': action,
        'expires': str(schedule.expires or ''),
        'task_enabled': schedule.task_enabled,
        'run_immediately': schedule.run_immediately,
        'event_type': 'job',
        'error': False,
    }

    log_event(action='Schedule started', **log_dict)
    log.info('Schedule action started: %s', log_dict)
    try:
        group(glist)()
    except Exception as exc:
        log_dict['error'] = str(exc)

    log_dict.update({'last_run_at': str(schedule.last_run_at or ''),
                    'total_run_count': schedule.total_run_count or 0,
                     'error': log_dict['error']}
                    )
    log_event(action='Schedule finished', **log_dict)
    if log_dict['error']:
        log.info('Schedule action failed: %s', log_dict)
    else:
        log.info('Schedule action succeeded: %s', log_dict)
    owner = Owner.objects.get(id=owner_id)
    trigger_session_update(owner, ['schedules'])
    return log_dict


@app.task(soft_time_limit=3600, time_limit=3630)
def run_machine_action(owner_id, action, name, machine_uuid):
    """
    Calls specific action for a machine and log the info
    :param owner_id:
    :param action:
    :param name:
    :param cloud_id:
    :param machine_id:
    :return:
    """
    schedule_id = Schedule.objects.get(owner=owner_id,
                                       name=name, deleted=None).id

    log_dict = {
        'owner_id': owner_id,
        'event_type': 'job',
        'machine_uuid': machine_uuid,
        'schedule_id': schedule_id,
    }

    machine_id = ''
    cloud_id = ''
    owner = Owner.objects.get(id=owner_id)
    started_at = time()
    try:
        machine = Machine.objects.get(id=machine_uuid, state__ne='terminated')
        cloud_id = machine.cloud.id
        machine_id = machine.machine_id
        log_dict.update({'cloud_id': cloud_id,
                         'machine_id': machine_id})
    except NotFoundError:
        log_dict['error'] = "Resource with that id does not exist."
        msg = action + ' failed'
        log_event(action=msg, **log_dict)
    except Exception as exc:
        log_dict['error'] = str(exc)
        msg = action + ' failed'
        log_event(action=msg, **log_dict)

    if not log_dict.get('error'):
        if action in ('start', 'stop', 'reboot', 'destroy'):
            # call list machines here cause we don't have another way
            # to update machine state if user isn't logged in
            from mist.api.machines.methods import list_machines
            from mist.api.machines.methods import destroy_machine
            # TODO change this to compute.ctl.list_machines
            list_machines(owner, cloud_id)

            if action == 'start':
                log_event(action='Start', **log_dict)
                try:
                    machine.ctl.start()
                except Exception as exc:
                    log_dict['error'] = '%s Machine in %s state' % (
                        exc, machine.state)
                    log_event(action='Start failed', **log_dict)
                else:
                    log_event(action='Start succeeded', **log_dict)
            elif action == 'stop':
                log_event(action='Stop', **log_dict)
                try:
                    machine.ctl.stop()
                except Exception as exc:
                    log_dict['error'] = '%s Machine in %s state' % (
                        exc, machine.state)
                    log_event(action='Stop failed', **log_dict)
                else:
                    log_event(action='Stop succeeded', **log_dict)
            elif action == 'reboot':
                log_event(action='Reboot', **log_dict)
                try:
                    machine.ctl.reboot()
                except Exception as exc:
                    log_dict['error'] = '%s Machine in %s state' % (
                        exc, machine.state)
                    log_event(action='Reboot failed', **log_dict)
                else:
                    log_event(action='Reboot succeeded', **log_dict)
            elif action == 'destroy':
                log_event(action='Destroy', **log_dict)
                try:
                    destroy_machine(owner, cloud_id, machine_id)
                except Exception as exc:
                    log_dict['error'] = '%s Machine in %s state' % (
                        exc, machine.state)
                    log_event(action='Destroy failed', **log_dict)
                else:
                    log_event(action='Destroy succeeded', **log_dict)
    # TODO markos asked this
    log_dict['started_at'] = started_at
    log_dict['finished_at'] = time()
    title = "Execution of '%s' action " % action
    title += "failed" if log_dict.get('error') else "succeeded"
    from mist.api.methods import notify_user
    notify_user(
        owner, title,
        cloud_id=cloud_id,
        machine_id=machine_id,
        duration=log_dict['finished_at'] - log_dict['started_at'],
        error=log_dict.get('error'),
    )


@app.task
def group_run_script(owner_id, script_id, name, machines_uuids):
    """
    Accepts a list of lists in form  cloud_id,machine_id and pass them
    to run_machine_action like a group

    :param owner_id:
    :param script_id:
    :param name
    :param cloud_machines_pairs:
    :return:
    """
    glist = []
    job_id = uuid.uuid4().hex
    for machine_uuid in machines_uuids:
            glist.append(run_script.s(owner_id, script_id, machine_uuid,
                                      job_id=job_id, job='schedule'))

    schedule = Schedule.objects.get(owner=owner_id, name=name, deleted=None)

    log_dict = {
        'schedule_id': schedule.id,
        'schedule_name': schedule.name,
        'description': schedule.description or '',
        'schedule_type': unicode(schedule.schedule_type or ''),
        'owner_id': owner_id,
        'machines_match': schedule.get_ids(),
        'script_id': script_id,
        'expires': str(schedule.expires or ''),
        'task_enabled': schedule.task_enabled,
        'run_immediately': schedule.run_immediately,
        'event_type': 'job',
        'error': False,
        'job': 'schedule',
        'job_id': job_id,
    }

    log_event(action='Schedule started', **log_dict)
    log.info('Schedule started: %s', log_dict)
    try:
        group(glist)()
    except Exception as exc:
        log_dict['error'] = str(exc)

    log_dict.update({'last_run_at': str(schedule.last_run_at or ''),
                     'total_run_count': schedule.total_run_count or 0,
                     'error': log_dict['error']}
                    )
    log_event(action='Schedule finished', **log_dict)
    if log_dict['error']:
        log.info('Schedule run_script failed: %s', log_dict)
    else:
        log.info('Schedule run_script succeeded: %s', log_dict)
    owner = Owner.objects.get(id=owner_id)
    trigger_session_update(owner, ['schedules'])
    return log_dict


@app.task(soft_time_limit=3600, time_limit=3630)
def run_script(owner, script_id, machine_uuid, params='', host='',
               key_id='', username='', password='', port=22, job_id='', job='',
               action_prefix='', su=False, env=""):
    import mist.api.shell
    from mist.api.methods import notify_admin, notify_user
    from mist.api.machines.methods import list_machines

    if not isinstance(owner, Owner):
        owner = Owner.objects.get(id=owner)

    ret = {
        'owner_id': owner.id,
        'job_id': job_id or uuid.uuid4().hex,
        'job': job,
        'script_id': script_id,
        # 'cloud_id': cloud_id,
        # 'machine_id': machine.id,
        'machine_uuid': machine_uuid,
        'params': params,
        'env': env,
        'su': su,
        'host': host,
        'key_id': key_id,
        'ssh_user': username,
        'port': port,
        'command': '',
        'stdout': '',
        'exit_code': '',
        'wrapper_stdout': '',
        'extra_output': '',
        'error': False,
    }
    started_at = time()
    machine_name = ''
    cloud_id = ''
    machine_id = ''

    try:
        machine = Machine.objects.get(id=machine_uuid, state__ne='terminated')
        cloud_id = machine.cloud.id
        machine_id = machine.machine_id
        ret.update({'cloud_id': cloud_id, 'machine_id': machine_id})
        # cloud = Cloud.objects.get(owner=owner, id=cloud_id, deleted=None)
        script = Script.objects.get(owner=owner, id=script_id, deleted=None)

        if not host:
            # FIXME machine.cloud.ctl.compute.list_machines()
            for machine in list_machines(owner, cloud_id):
                if machine['machine_id'] == machine_id:
                    ips = [ip for ip in machine['public_ips'] if ':' not in ip]
                    # get private IPs if no public IP is available
                    if not ips:
                        ips = [ip for ip in machine['private_ips']
                               if ':' not in ip]
                    if ips:
                        host = ips[0]
                        ret['host'] = host
                    machine_name = machine['name']
                    break
        if not host:
            raise MistError("No host provided and none could be discovered.")
        shell = mist.api.shell.Shell(host)
        ret['key_id'], ret['ssh_user'] = shell.autoconfigure(
            owner, cloud_id, machine_id, username, password, port
        )
        # FIXME wrap here script.run_script
        path, params, wparams = script.ctl.run_script(shell,
                                                      params=params,
                                                      job_id=ret.get('job_id'))

        with open(os.path.join(
            os.path.dirname(os.path.dirname(os.path.dirname(os.path.dirname(
                os.path.abspath(__file__)
            )))),
            'run_script', 'run.py'
        )) as fobj:
            wscript = fobj.read()

        # check whether python exists

        exit_code, wstdout = shell.command("command -v python")

        if exit_code > 0:
            command = "/bin/bash %s %s" % (path, params)
        else:
            command = "python - %s << EOF\n%s\nEOF\n" % (wparams, wscript)
        if su:
            command = 'sudo ' + command
        ret['command'] = command
    except Exception as exc:
        ret['error'] = str(exc)
    log_event(event_type='job', action=action_prefix + 'script_started', **ret)
    log.info('Script started: %s', ret)
    if not ret['error']:
        try:
            exit_code, wstdout = shell.command(command)
            shell.disconnect()
            wstdout = wstdout.encode('utf-8', 'ignore')
            wstdout = wstdout.replace('\r\n', '\n').replace('\r', '\n')
            ret['wrapper_stdout'] = wstdout
            ret['exit_code'] = exit_code
            ret['stdout'] = wstdout
            try:
                parts = re.findall(
                    r'-----part-([^-]*)-([^-]*)-----\n(.*?)-----part-end-\2-----\n',  # noqa
                    wstdout, re.DOTALL)
                if parts:
                    randid = parts[0][1]
                    for part in parts:
                        if part[1] != randid:
                            raise Exception('Different rand ids')
                    for part in parts:
                        if part[0] == 'script':
                            ret['stdout'] = part[2]
                        elif part[0] == 'outfile':
                            ret['extra_output'] = part[2]
            except Exception as exc:
                pass
            if exit_code > 0:
                ret['error'] = 'Script exited with return code %s' % exit_code
        except SoftTimeLimitExceeded:
            ret['error'] = 'Script execution time limit exceeded'
        except Exception as exc:
            ret['error'] = str(exc)
    log_event(event_type='job', action=action_prefix + 'script_finished',
              **ret)
    if ret['error']:
        log.info('Script failed: %s', ret)
    else:
        log.info('Script succeeded: %s', ret)
    ret['started_at'] = started_at
    ret['finished_at'] = time()
    title = "Execution of '%s' script " % script.name
    title += "failed" if ret['error'] else "succeeded"
    notify_user(
        owner, title,
        cloud_id=cloud_id,
        machine_id=machine_id,
        machine_name=machine_name,
        output=ret['stdout'],
        duration=ret['finished_at'] - ret['started_at'],
        retval=ret['exit_code'],
        error=ret['error'],
    )
    if ret['error']:
        title += " for user %s" % str(owner)
        notify_admin(
            title, "%s\n\n%s" % (ret['stdout'], ret['error']), team='dev'
        )
    return ret


@app.task
def update_poller(org_id):
    org = Organization.objects.get(id=org_id)
    log.info("Updating poller for %s", org)
    for cloud in Cloud.objects(owner=org, deleted=None, enabled=True):
        log.info("Updating poller for cloud %s", cloud)
        ListMachinesPollingSchedule.add(cloud=cloud, interval=10, ttl=120)
<<<<<<< HEAD
        ListLocationsPollingSchedule.add(cloud=cloud)
=======
        sched = ListLocationsPollingSchedule.add(cloud=cloud,
                                                 run_immediately=False)
        sched.set_default_interval(60 * 60 * 24)
        sched.save()

>>>>>>> 4eea3461
        for machine in cloud.ctl.compute.list_cached_machines():
            log.info("Updating poller for machine %s", machine)
            PingProbeMachinePollingSchedule.add(machine=machine,
                                                interval=90, ttl=120)
            SSHProbeMachinePollingSchedule.add(machine=machine,
                                               interval=90, ttl=120)


@app.task
def gc_schedulers():
    """Delete disabled celerybeat schedules.

    This takes care of:

    1. Removing disabled list_machines polling schedules.
    2. Removing ssh/ping probe schedules, whose machines are missing or
       corresponding clouds have been deleted.
    3. Removing inactive no-data rules. They are added idempotently the
       first time get_stats receives data for a newly monitored machine.

    Note that this task does not run GC on user-defined schedules. The
    UserScheduler has its own mechanism for choosing which documents to
    load.

    """
    for collection in (PollingSchedule, NoDataRule, ):
        for entry in collection.objects():
            try:
                if not entry.enabled:
                    log.warning('Removing %s', entry)
                    entry.delete()
            except me.DoesNotExist:
                entry.delete()
            except Exception as exc:
                log.error(exc)


@app.task
def async_session_update(owner, sections=None):
    if sections is None:
        sections = [
            'org', 'user', 'keys', 'zones', 'clouds', 'stacks',
            'scripts', 'schedules', 'templates', 'monitoring'
        ]
    trigger_session_update(owner, sections)<|MERGE_RESOLUTION|>--- conflicted
+++ resolved
@@ -1388,15 +1388,11 @@
     for cloud in Cloud.objects(owner=org, deleted=None, enabled=True):
         log.info("Updating poller for cloud %s", cloud)
         ListMachinesPollingSchedule.add(cloud=cloud, interval=10, ttl=120)
-<<<<<<< HEAD
-        ListLocationsPollingSchedule.add(cloud=cloud)
-=======
         sched = ListLocationsPollingSchedule.add(cloud=cloud,
                                                  run_immediately=False)
         sched.set_default_interval(60 * 60 * 24)
         sched.save()
 
->>>>>>> 4eea3461
         for machine in cloud.ctl.compute.list_cached_machines():
             log.info("Updating poller for machine %s", machine)
             PingProbeMachinePollingSchedule.add(machine=machine,
