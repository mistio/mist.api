--- conflicted
+++ resolved
@@ -1272,16 +1272,8 @@
     from mist.api.machines.methods import list_machines
 
     if not isinstance(owner, Owner):
-<<<<<<< HEAD
-        if isinstance(owner, basestring):
-            if '@' in owner:
-                owner = User.objects.get(email=owner)
-            else:
-                owner = Owner.objects.get(id=owner)
-
-=======
         owner = Owner.objects.get(id=owner)
->>>>>>> efce28eb
+
     ret = {
         'owner_id': owner.id,
         'job_id': job_id or uuid.uuid4().hex,
