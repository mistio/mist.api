--- conflicted
+++ resolved
@@ -1271,13 +1271,8 @@
 
 
 @app.task(soft_time_limit=3600, time_limit=3630)
-<<<<<<< HEAD
-def run_script(owner, script_id, cloud_id, machine_id, params='', host='',
+def run_script(owner, script_id, machine_uuid, params='', host='',
                key_id='', username='', password='', port=22, job_id='', job='',
-=======
-def run_script(owner, script_id, machine_uuid, params='', host='',
-               key_id='', username='', password='', port=22, job_id='',
->>>>>>> 6d141962
                action_prefix='', su=False, env=""):
     import mist.api.shell
     from mist.api.methods import notify_admin, notify_user
