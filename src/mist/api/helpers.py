"""Helper functions used in views and WSGI initialization

This file is imported in many places. Importing other mist modules into this
file causes circular import errors.

Try to not put anything in here that depends on other mist code, with the
exception of mist.api.config.

In general, this file should only contain generic helper functions that one
could easily use in some other unrelated project.

"""

import os
import re
import sys
import json
import shutil
import string
import random
import socket
import smtplib
import logging
import codecs

# Python 2 and 3 support
from future.utils import string_types
from future.standard_library import install_aliases
install_aliases()
import urllib.parse

import datetime
import tempfile
import traceback
import jsonpickle
import subprocess

from time import time, strftime, sleep
from datetime import timedelta

from base64 import urlsafe_b64encode

from email.mime.multipart import MIMEMultipart
from email.mime.text import MIMEText

from contextlib import contextmanager
from email.utils import formatdate, make_msgid
from mongoengine import DoesNotExist

from pyramid.view import view_config as pyramid_view_config
from pyramid.httpexceptions import HTTPError

import iso8601
import netaddr
import requests

from Crypto.Cipher import AES
from Crypto.Hash import SHA256
from Crypto.Hash.SHA256 import SHA256Hash
from Crypto.Hash.HMAC import HMAC
from Crypto.Random import get_random_bytes

import kombu
import kombu.pools
from amqp.exceptions import NotFound as AmqpNotFound

from distutils.version import LooseVersion

from elasticsearch import Elasticsearch
from elasticsearch_tornado import EsClient

import mist.api.users.models
from mist.api.auth.models import ApiToken, datetime_to_str

from mist.api.exceptions import MistError, NotFoundError
from mist.api.exceptions import RequiredParameterMissingError
from mist.api.exceptions import PolicyUnauthorizedError

from mist.api import config
from functools import reduce

if config.HAS_RBAC:
    from mist.rbac.tokens import SuperToken


logging.basicConfig(level=config.PY_LOG_LEVEL,
                    format=config.PY_LOG_FORMAT,
                    datefmt=config.PY_LOG_FORMAT_DATE)
log = logging.getLogger(__name__)


@contextmanager
def get_cloned_git_path(repo, branch="master"):
    """Create a temp dir to clone a git repo into.

    The HEAD of the specified branch is cloned into a temp dir.

    This method yields the path to the temporary directory. Once the `with`
    block has been exited, the entire tree under `tmpdir` is removed.

    """
    tmpdir = tempfile.mkdtemp()
    cmd = ["git", "clone", "--depth", "1", "--branch", branch, repo, tmpdir]
    try:
        subprocess.check_call(cmd)
    except subprocess.CalledProcessError as err:
        raise Exception("Error cloning %s in %s: %r" % (repo, tmpdir, err))
    try:
        yield tmpdir
    finally:
        try:
            shutil.rmtree(tmpdir)
        except:
            pass


@contextmanager
def get_temp_file(content, dir=None):
    """Creates a temporary file on disk and saves 'content' in it.

    It is meant to be used like this:
    with get_temp_file(my_string) as file_path:
        do_stuff(file_path)

    Once the with block is exited, the file is always deleted, even if an
    exception has been raised.

    """
    (tmp_fd, tmp_path) = tempfile.mkstemp(dir=dir)
    f = os.fdopen(tmp_fd, 'w+b')
    f.write(bytes(content, 'utf-8'))
    f.close()
    try:
        yield tmp_path
    finally:
        try:
            os.remove(tmp_path)
        except:
            pass


def atomic_write_file(path, content):
    # Store first into a tmp file, and then move it (atomically) to target
    # position, to avoid target file getting corrupted in case of concurrent
    # writers. Tmp file is stored in target dir, to make sure it's in same
    # mount as target file, cause otherwise move won't work, a copy would be
    # required instead (which would beat the purpose of all this).
    with get_temp_file(content, dir=os.path.dirname(path)) as tmp_path:
        os.rename(tmp_path, path)


def is_email_valid(email):
    """E-mail address validator.

    Ensure the e-mail is a valid expression and the provider is not banned.

    """
    match = re.match(r'^[\w\.-]+@([a-zA-Z0-9-]+)(\.[a-zA-Z0-9-]+)+$', email)
    return (match and
            ''.join(match.groups()) not in config.BANNED_EMAIL_PROVIDERS)


def params_from_request(request):
    """Get the parameters dict from request.

    Searches if there is a json payload or http parameters and returns
    the dict.

    """
    try:
        params = request.json_body
    except:
        params = request.params
    return params or {}


def get_auth_header(user):
    """The value created here is added as an "Authorization" header in HTTP
    requests towards the hosted mist core service.
    """
    return user.mist_api_token


def parse_os_release(os_release):
    """
    Extract os name and version from the output of `cat /etc/*release`
    """
    os = ''
    os_version = ''
    os_release = os_release.replace('"', '')
    distro = ''
    lines = os_release.split("\n")

    # ClearOS specific
    # Needs a general update. We should find the whole distro string and
    # extract more specific information like os = linux, os_family = red_hat
    # etc.
    for line in lines:
        if 'clearos' in line.lower():
            distro = line
            os = 'clearos'
            os_version = line.partition(" ")[-1]
            return os, os_version, distro

    # Find ID which corresponds to the OS's name
    re_id = r'^ID=(.*)'
    # Find VERSION_ID which is the specific version (e.g. 7 in Debian 7)
    re_version = r'^VERSION_ID=(.*)'

    for line in lines:
        match_id = re.match(re_id, line)
        if match_id:
            os = match_id.group(1)

        match_version = re.match(re_version, line)
        if match_version:
            os_version = match_version.group(1)

    return os, os_version, distro


def dirty_cow(os, os_version, kernel_version):
    """
    Compares the current version to the vulnerable ones and returns
    True if vulnerable, False if safe, None if not matched with
    anything.
    """
    min_patched_version = "3.2.0"

    vulnerables = {
        "ubuntu":
        {
            "16.10": "4.8.0-26.28",
            "16.04": "4.4.0-45.66",
            "14.04": "3.13.0-100.147",
            "12.04": "3.2.0-113.155"
        },
        "debian":
        {
            "7": "3.2.82-1",
            "8": "3.16.36-1+deb8u2"
        },
        "centos":
        {
            "6": "3.10.58-rt62.60.el6rt",
            "7": "3.10.0-327.36.1.rt56.237.el7"
        },
        "rhel":
        {
            "6": "3.10.58-rt62.60.el6rt",
            "6.8": "3.10.58-rt62.60.el6rt",
            "7": "3.10.0-327.36.1.rt56.237.el7",
            "7.2": "3.10.0-327.36.1.rt56.237.el7"
        },
    }

    # If version is lower that min_patched_version it is most probably
    # vulnerable
    if LooseVersion(kernel_version) < LooseVersion(min_patched_version):
        return True

    # If version is greater/equal to 4.9 it is patched
    if LooseVersion(kernel_version) >= LooseVersion('4.9.0'):
        return False

    os = os.lower()

    # In case of CoreOS, where we have no discrete VERSION_ID
    if os == 'coreos':
        if LooseVersion(kernel_version) <= LooseVersion('4.7.0'):
            return True
        else:
            return False

    if os not in list(vulnerables.keys()):
        return None

    if os_version not in list(vulnerables[os].keys()):
        return None

    vuln_version = vulnerables[os][os_version]
    if LooseVersion(kernel_version) <= LooseVersion(vuln_version):
        return True
    else:
        return False


def amqp_publish(exchange, routing_key, data,
                 ex_type='fanout', ex_declare=False,
                 durable=False, auto_delete=True):
    exchange = kombu.Exchange(exchange, type=ex_type, auto_delete=auto_delete,
                              durable=False)
    with kombu.pools.producers[kombu.Connection(config.BROKER_URL)].acquire(
            block=True, timeout=10) as producer:
        producer.publish(data, exchange=exchange, routing_key=routing_key,
                         declare=[exchange] if ex_declare else [],
                         serializer='json', retry=True)


def amqp_subscribe(exchange, callback, queue='',
                   ex_type='fanout', routing_keys=None, durable=False,
                   auto_delete=True):
    with kombu.pools.connections[kombu.Connection(config.BROKER_URL)].acquire(
            block=True, timeout=10) as connection:
        exchange = kombu.Exchange(exchange, type=ex_type, durable=durable,
                                  auto_delete=auto_delete)
        if not routing_keys:
            queue = kombu.Queue(queue, exchange, exclusive=True)
        else:
            queue = kombu.Queue(queue,
                                [kombu.binding(exchange, routing_key=key)
                                 for key in routing_keys],
                                exclusive=True)
        with connection.Consumer([queue], callbacks=[callback], no_ack=True):
            while True:
                connection.drain_events()


def _amqp_owner_exchange(owner):
    # The exchange/queue name consists of a non-empty sequence of these
    # characters: letters, digits, hyphen, underscore, period, or colon.
    if not isinstance(owner, mist.api.users.models.Owner):
        try:
            owner = mist.api.users.models.Owner.objects.get(id=owner)
        except Exception as exc:
            raise Exception('%r %r' % (exc, owner))
    return "owner_%s" % owner.id


def amqp_publish_user(owner, routing_key, data):
    with kombu.Connection(config.BROKER_URL) as connection:
        channel = connection.channel()
        try:
            kombu.Producer(channel).publish(
                data, exchange=kombu.Exchange(_amqp_owner_exchange(owner)),
                routing_key=routing_key, serializer='json', retry=True
            )
            started_at = time()
            while True:
                try:
                    connection.drain_events(timeout=0.5)
                except AmqpNotFound:
                    raise
                except:
                    pass
                if time() - started_at >= 0.5:
                    break
        except AmqpNotFound:
            return False
        else:
            return True
        finally:
            channel.close()


def amqp_subscribe_user(owner, queue, callback):
    amqp_subscribe(_amqp_owner_exchange(owner), callback, queue)


def amqp_owner_listening(owner, retries=3):
    exchange = kombu.Exchange(_amqp_owner_exchange(owner), type='fanout')
    with kombu.pools.connections[kombu.Connection(config.BROKER_URL)].acquire(
            block=True, timeout=10) as connection:
        try:
            exchange(connection).declare(passive=True)
        except AmqpNotFound:
            return False
        except TimeoutError:
            if retries:
                return amqp_owner_listening(owner,
                                            retries - 1)
            else:
                log.error(
                    'Timed out multiple times when connecting to RabbitMQ')
                return False
        else:
            return True


def trigger_session_update(owner, sections=['clouds', 'keys', 'monitoring',
                                            'scripts', 'templates', 'stacks',
                                            'schedules', 'user', 'org',
                                            'zones']):
    amqp_publish_user(owner, routing_key='update', data=sections)


def amqp_log(msg):
    return
    msg = "[%s] %s" % (strftime("%Y-%m-%d %H:%M:%S %Z"), msg)
    try:
        amqp_publish('mist_debug', '', msg)
    except:
        pass


def amqp_log_listen():
    def echo(body, msg):
        print(body)
        print(msg)

    amqp_subscribe('mist_debug', echo)


class StdStreamCapture(object):
    def __init__(self, stdout=True, stderr=True, func=None, pass_through=True):
        """Starts to capture sys.stdout/sys.stderr"""
        self.func = func
        self.pass_through = pass_through
        self.buff = []
        self.streams = {}
        if stdout:
            self.streams['stdout'] = sys.stdout
        if stderr:
            self.streams['stderr'] = sys.stderr

        class Stream(object):
            def __init__(self, name):
                self.name = name

            def write(_self, text):
                self._write(_self.name, text)

        for name in self.streams:
            setattr(sys, name, Stream(name))

    def _write(self, name, text):
        self.buff.append((name, text))
        if self.pass_through:
            self.streams[name].write(text)
        if self.func is not None:
            self.func(name, text)

    def _get_capture(self, names=('stdout', 'stderr')):
        buff = ""
        for name, text in self.buff:
            if name in names:
                buff += text
        return buff

    def get_stdout(self):
        return self._get_capture(['stdout'])

    def get_stderr(self):
        return self._get_capture(['stderr'])

    def get_mux(self):
        return self._get_capture()

    def close(self):
        for name in self.streams:
            setattr(sys, name, self.streams[name])
        return self.get_mux()


def sanitize_host(host):
    """Return the hostname or ip address out of a URL"""

    for prefix in ['https://', 'http://']:
        host = host.replace(prefix, '')

    host = host.split('/')[0]
    host = host.split(':')[0]

    return host


def extract_port(url):
    """Returns the port number out of a url"""
    for prefix in ['http://', 'https://']:
        if prefix in url:
            url = url.replace(prefix, '')
            break
    else:
        prefix = ''
    url = url.split('/')[0]
    url = url.split(':')
    if len(url) > 1:
        return int(url[1])
    elif prefix == 'https://':
        return 443
    else:
        return 80


def extract_params(url):
    """Extracts the trailing params beyond the port number out of a url"""
    for prefix in ['http://', 'https://']:
        url = url.replace(prefix, '')
    params = url.split('/')[1:]
    params = '/'.join(params)
    return params


def extract_prefix(url, prefixes=['http://', 'https://']):
    """Extracts the (http, https) prefix out of a given url"""
    try:
        return [prefix for prefix in prefixes if prefix in url][0]
    except IndexError:
        return ''


def check_host(host, allow_localhost=config.ALLOW_CONNECT_LOCALHOST,
               allow_inaddr_any=False):
    """Check if a given host is a valid DNS name or IPv4 address"""

    try:
        ipaddr = socket.gethostbyname(host)
    except UnicodeEncodeError:
        raise MistError('Please provide a valid DNS name')
    except socket.gaierror:
        raise MistError("Not a valid IP address or resolvable DNS name: '%s'."
                        % host)

    if host != ipaddr:
        msg = "Host '%s' resolves to '%s' which" % (host, ipaddr)
    else:
        msg = "Host '%s'" % host

    if not netaddr.valid_ipv4(ipaddr):
        raise MistError(msg + " is not a valid IPv4 address.")

    forbidden_subnets = {
        '100.64.0.0/10': ("used for communications between a service provider "
                          "and its subscribers when using a "
                          "Carrier-grade NAT"),
        '169.254.0.0/16': ("used for link-local addresses between two hosts "
                           "on a single link when no IP address is otherwise "
                           "specified"),
        '192.0.0.0/24': ("used for the IANA IPv4 Special Purpose Address "
                         "Registry"),
        '192.0.2.0/24': ("assigned as 'TEST-NET' for use solely in "
                         "documentation and example source code"),
        '192.88.99.0/24': "used by 6to4 anycast relays",
        '198.18.0.0/15': ("used for testing of inter-network communications "
                          "between two separate subnets"),
        '198.51.100.0/24': ("assigned as 'TEST-NET-2' for use solely in "
                            "documentation and example source code"),
        '203.0.113.0/24': ("assigned as 'TEST-NET-3' for use solely in "
                           "documentation and example source code"),
        '224.0.0.0/4': "reserved for multicast assignments",
        '240.0.0.0/4': "reserved for future use",
        '255.255.255.255/32': ("reserved for the 'limited broadcast' "
                               "destination address"),
    }

    if not allow_inaddr_any:
        forbidden_subnets['0.0.0.0/8'] = ("used for broadcast messages "
                                          "to the current network")

    if not allow_localhost:
        forbidden_subnets['127.0.0.0/8'] = ("used for loopback addresses "
                                            "to the local host")

    cidr = netaddr.smallest_matching_cidr(ipaddr,
                                          list(forbidden_subnets.keys()))
    if cidr:
        raise MistError("%s is not allowed. It belongs to '%s' "
                        "which is %s." % (msg, cidr,
                                          forbidden_subnets[str(cidr)]))


def transform_key_machine_associations(associations):
    try:
        transformed = [
            [association.machine.cloud.id,
             association.machine.machine_id,
             association.last_used,
             association.ssh_user,
             association.sudo,
             association.port]
            for association in associations
        ]
    except DoesNotExist:
        # If there are broken references get rid of them
        transformed = []
        for association in associations:
            try:
                transformed.append([
                    association.machine.cloud.id,
                    association.machine.machine_id,
                    association.last_used,
                    association.ssh_user,
                    association.sudo,
                    association.port])
            except DoesNotExist:
                association.delete()
    return transformed


def get_datetime(timestamp):
    """Parse several representations of time into a datetime object"""
    if isinstance(timestamp, datetime.datetime):
        # Timestamp is already a datetime object.
        return timestamp
    elif isinstance(timestamp, (int, float)):
        try:
            # Handle Unix timestamps.
            return datetime.datetime.fromtimestamp(timestamp)
        except ValueError:
            pass
        try:
            # Handle Unix timestamps in milliseconds.
            return datetime.datetime.fromtimestamp(timestamp / 1000)
        except ValueError:
            pass
    elif isinstance(timestamp, string_types):
        try:
            timestamp = float(timestamp)
        except (ValueError, TypeError):
            pass
        else:
            # Timestamp is probably Unix timestamp given as string.
            return get_datetime(timestamp)
        try:
            # Try to parse as string date in common formats.
            return iso8601.parse_date(timestamp)
        except:
            pass
    # Fuck this shit.
    raise ValueError("Couldn't extract date object from %r" % timestamp)


def random_string(length=5, punc=False):
    """
    Generate a random string. Default length is set to 5 characters.
    When punc=True, the string will also contain punctuation apart
    from letters and digits
    """
    _chars = string.letters + string.digits
    _chars += string.punctuation if punc else ''
    return ''.join(random.choice(_chars) for _ in range(length))


def rename_kwargs(kwargs, old_key, new_key):
    """Given a `kwargs` dict rename `old_key` to `new_key`"""
    if old_key in kwargs:
        if new_key not in kwargs:
            log.warning("Got param '%s' when expecting '%s', transforming.",
                        old_key, new_key)
            kwargs[new_key] = kwargs.pop(old_key)
        else:
            log.warning("Got both param '%s' and '%s', will not transform.",
                        old_key, new_key)


def snake_to_camel(s):
    return reduce(lambda y, z: y + z.capitalize(), s.split('_'))


def ip_from_request(request):
    """Extract IP address from HTTP Request headers."""
    return (request.environ.get('HTTP_X_REAL_IP') or
            request.environ.get('HTTP_X_FORWARDED_FOR') or
            request.environ.get('REMOTE_ADDR') or
            '0.0.0.0').split(',')[0].strip()


def send_email(subject, body, recipients, sender=None, bcc=None, attempts=3,
               html_body=None):
    """Send email.

    subject: email's subject
    body: email's body
    recipients: an email address as a string or an iterable of email addresses
    sender: the email address of the sender. default value taken from config

    """

    if not sender:
        sender = config.EMAIL_FROM
    if isinstance(recipients, string_types):
        recipients = [recipients]

    if html_body:
        msg = MIMEMultipart('alternative')
    else:
        msg = MIMEText(body, 'plain')

    msg["Subject"] = subject
    msg["From"] = sender
    msg["Date"] = formatdate()
    msg["To"] = ", ".join(recipients)
    msg["Message-ID"] = make_msgid()

    if bcc:
        msg["Bcc"] = bcc
        recipients.append(bcc)

    if html_body:
        part1 = MIMEText(body, "plain", "utf-8")
        part2 = MIMEText(html_body, "html", "utf-8")
        msg.attach(part1)
        msg.attach(part2)

    mail_settings = config.MAILER_SETTINGS
    host = mail_settings.get('mail.host')
    port = mail_settings.get('mail.port', '5555')
    username = mail_settings.get('mail.username')
    password = mail_settings.get('mail.password')
    tls = mail_settings.get('mail.tls')
    starttls = mail_settings.get('mail.starttls')

    # try 3 times to circumvent network issues
    for attempt in range(attempts):
        try:
            if tls and not starttls:
                server = smtplib.SMTP_SSL(host, port)
            else:
                server = smtplib.SMTP(host, port)
            if tls and starttls:
                server.starttls()
            if username:
                server.login(username, password)

            server.sendmail(sender, recipients, msg.as_string())
            server.quit()
            return True
        except smtplib.SMTPException as exc:
            if attempt == attempts - 1:
                log.error(
                    "Could not send email to %s after %d retries! Error: %r",
                    recipients, attempts, exc)
                return False
            else:
                log.warn("Could not send email! Error: %r", exc)
                log.warn("Retrying in 5 seconds...")
                sleep(5)


rtype_to_classpath = {
    'cloud': 'mist.api.clouds.models.Cloud',
    'clouds': 'mist.api.clouds.models.Cloud',
    'machine': 'mist.api.machines.models.Machine',
    'machines': 'mist.api.machines.models.Machine',
    'zone': 'mist.api.dns.models.Zone',
    'record': 'mist.api.dns.models.Record',
    'script': 'mist.api.scripts.models.Script',
    'key': 'mist.api.keys.models.Key',
    'schedule': 'mist.api.schedules.models.Schedule',
    'network': 'mist.api.networks.models.Network',
    'subnet': 'mist.api.networks.models.Subnet',
    'volume': 'mist.api.volumes.models.Volume',
    'location': 'mist.api.clouds.models.CloudLocation',
    'image': 'mist.api.images.models.CloudImage',
<<<<<<< HEAD
    'secret': 'mist.api.secrets.models.VaultSecret',
=======
    'rule': 'mist.api.rules.models.Rule',
    'size': 'mist.api.clouds.models.CloudSize',
>>>>>>> 21e4cb9a
}

if config.HAS_VPN:
    rtype_to_classpath.update(
        {'tunnel': 'mist.vpn.models.Tunnel'}
    )

if config.HAS_ORCHESTRATION:
    rtype_to_classpath.update(
        {'template': 'mist.orchestration.models.Template',
         'stack': 'mist.orchestration.models.Stack'}
    )


def get_resource_model(rtype):
    model_path = rtype_to_classpath[rtype]
    mod, member = model_path.rsplit('.', 1)
    __import__(mod)
    return getattr(sys.modules[mod], member)


def get_object_with_id(owner, rid, rtype, *args, **kwargs):
    query = {}
    if rtype in ['machine', 'network', 'image', 'location']:
        if 'cloud_id' not in kwargs:
            raise RequiredParameterMissingError('No cloud id provided')
        else:
            query.update({'cloud': kwargs['cloud_id']})
    if rtype == 'machine':
        query.update({'machine_id': rid})
    else:
        query.update({'id': rid, 'deleted': None})

    if rtype not in ['machine', 'image']:
        query.update({'owner': owner})

    try:
        resource_obj = get_resource_model(rtype).objects.get(**query)
    except DoesNotExist:
        raise NotFoundError('Resource with this id could not be located')

    return resource_obj


def ts_to_str(timestamp):
    """Return a timestamp as a nicely formated datetime string."""
    try:
        date = datetime.datetime.fromtimestamp(timestamp)
        date_string = date.strftime("%d/%m/%Y %H:%M %Z")
        return date_string
    except:
        return None


def iso_to_seconds(iso):
    """Attempt to transform a time representation into seconds."""
    return get_datetime(iso).strftime('%s')


def encrypt(plaintext, key=config.SECRET, key_salt='', no_iv=False):
    """Encrypt shit the right way"""

    # sanitize inputs
    key = SHA256.new((key + key_salt).encode()).digest()
    if len(key) not in AES.key_size:
        raise Exception()
    if isinstance(plaintext, string_types):
        plaintext = plaintext.encode('utf-8')

    # pad plaintext using PKCS7 padding scheme
    padlen = AES.block_size - len(plaintext) % AES.block_size
    plaintext += (chr(padlen) * padlen).encode('utf-8')

    # generate random initialization vector using CSPRNG
    if no_iv:
        iv = ('\0' * AES.block_size).encode()
    else:
        iv = get_random_bytes(AES.block_size)

    # encrypt using AES in CFB mode
    ciphertext = AES.new(key, AES.MODE_CFB, iv).encrypt(plaintext)

    # prepend iv to ciphertext
    if not no_iv:
        ciphertext = iv + ciphertext

    # return ciphertext in hex encoding
    return ciphertext.hex()


def decrypt(ciphertext, key=config.SECRET, key_salt='', no_iv=False):
    """Decrypt shit the right way"""

    # sanitize inputs
    key = SHA256.new((key + key_salt).encode()).digest()
    if len(key) not in AES.key_size:
        raise Exception()
    if len(ciphertext) % AES.block_size:
        raise Exception()
    try:
        ciphertext = codecs.decode(ciphertext, 'hex')
    except TypeError:
        log.warning("Ciphertext wasn't given as a hexadecimal string.")

    # split initialization vector and ciphertext
    if no_iv:
        iv = '\0' * AES.block_size
    else:
        iv = ciphertext[:AES.block_size]
        ciphertext = ciphertext[AES.block_size:]

    # decrypt ciphertext using AES in CFB mode
    plaintext = AES.new(key, AES.MODE_CFB, iv).decrypt(ciphertext).decode()

    # validate padding using PKCS7 padding scheme
    padlen = ord(plaintext[-1])
    if padlen < 1 or padlen > AES.block_size:
        raise Exception()
    if plaintext[-padlen:] != chr(padlen) * padlen:
        raise Exception()
    plaintext = plaintext[:-padlen]

    return plaintext


def logging_view_decorator(func):
    """Decorator that logs a view function's request and response."""
    def logging_view(context, request):
        """Call view function and log API request and its response.

        If an exception is raised inside a view, then the exception handler
        view will be activated and the request along with its error response
        will be handled there.

        """
        # hack to preserve view function's name if an exception is raised
        # and handled by exception handler (otherwise we got exception_handler
        # as view_name)
        if not hasattr(request, 'real_view_name'):
            request.real_view_name = func.__name__

        # check if exception occurred
        try:
            response = func(context, request)
        except HTTPError as e:
            if request.path_info.startswith('/social_auth/complete'):
                log.info("There was a bad error during SSO connection: %s, "
                         "and request was %s" % (repr(e), request.__dict__))
            raise
        # check if exception occured
        exc_flag = (config.LOG_EXCEPTIONS and
                    isinstance(context, Exception) and
                    not isinstance(context, MistError))

        if request.method in ('GET', 'HEAD') and not exc_flag:
            # only continue to log non GET/HEAD requests
            # that didn't raise exceptions)
            return response
        elif request.real_view_name in ('rule_triggered', 'not_found',
                                        'enable_insights', 'register'):
            # don't log these views no matter what
            return response
        # log request #
        log_dict = {
            'event_type': 'request',
            'action': request.real_view_name,
            'request_path': request.path_info,
            'request_method': request.method,
            'request_ip': ip_from_request(request),
            'user_agent': request.user_agent,
            'response_code': response.status_code,
            'error': response.status_code >= 400,
        }

        # log original exception
        if isinstance(context, MistError):
            if context.orig_exc:
                log_dict['_exc'] = repr(context.orig_exc)
                log_dict['_exc_type'] = type(context.orig_exc)
                if context.orig_traceback:
                    log_dict['_traceback'] = context.orig_traceback
        elif isinstance(context, Exception):
            log_dict['_exc'] = repr(context)
            log_dict['_exc_type'] = type(context)
            log_dict['_traceback'] = traceback.format_exc()

        # log session
        session = request.environ['session']
        if session:
            log_dict['session_id'] = str(session.id)
            try:
                if session.fingerprint:
                    log_dict['fingerprint'] = session.fingerprint
                if session.experiment:
                    log_dict['experiment'] = session.experiment
                if session.choice:
                    log_dict['choice'] = session.choice
            except AttributeError:  # in case of ApiToken
                pass

        # log user
        user = session.get_user(effective=False)
        if user is not None:
            log_dict['user_id'] = user.id
            sudoer = session.get_user()
            if sudoer != user:
                log_dict['sudoer_id'] = sudoer.id
            auth_context = mist.api.auth.methods.auth_context_from_request(
                request)
            log_dict['owner_id'] = auth_context.owner.id
        else:
            log_dict['user_id'] = None
            log_dict['owner_id'] = None

        if isinstance(session, ApiToken):
            if 'dummy' not in session.name:
                log_dict['api_token_id'] = str(session.id)
                log_dict['api_token_name'] = session.name
                log_dict['api_token'] = session.token[:4] + '***CENSORED***'
                log_dict['token_expires'] = datetime_to_str(session.expires())

        # Log special Token.
        if config.HAS_RBAC and isinstance(session, SuperToken):
            log_dict['setuid'] = True
            log_dict['api_token_id'] = str(session.id)
            log_dict['api_token_name'] = session.name

        # log matchdict and params
        params = dict(params_from_request(request))
        for key in ['email', 'cloud', 'machine', 'rule', 'script_id',
                    'tunnel_id', 'story_id', 'stack_id', 'template_id',
                    'zone', 'record', 'network', 'subnet', 'volume', 'key',
                    'secret']:
            if key != 'email' and key in request.matchdict:
                if not key.endswith('_id'):
                    log_dict[key + '_id'] = request.matchdict[key]
                else:
                    log_dict[key] = request.matchdict[key]
                continue
            if key != 'email':
                key += '_id'
            if key in params:
                log_dict[key] = params.pop(key)
            if snake_to_camel(key) in params:
                log_dict[key] = params.pop(snake_to_camel(key))

        cloud_id = request.environ.get('cloud_id')
        if cloud_id and not log_dict.get('cloud_id'):
            log_dict['cloud_id'] = cloud_id

        machine_id = request.environ.get('machine_id')
        if machine_id and not log_dict.get('machine_id'):
            log_dict['external_id'] = request.environ.get('machine_id')

        machine_uuid = (request.matchdict.get('machine_uuid') or
                        params.get('machine_uuid') or
                        request.environ.get('machine_uuid'))
        if machine_uuid and not log_dict.get('machine_uuid'):
            log_dict['machine_id'] = machine_uuid

        # Attempt to hide passwords, API keys, certificates, etc.
        for key in ('priv', 'password', 'new_password', 'apikey', 'apisecret',
                    'cert_file', 'key_file', 'token'):  # FIXME
            if params.get(key):
                params[key] = '***CENSORED***'

        # Hide sensitive cloud credentials.
        if log_dict['action'] == 'add_cloud':
            provider = params.get('provider')
            censor = {'vcloud': 'password',
                      'ec2': 'api_secret',
                      'rackspace': 'api_key',
                      'softlayer': 'api_key',
                      'onapp': 'api_key',
                      'digitalocean': 'token',
                      'gce': 'private_key',
                      'azure': 'certificate',
                      'linode': 'api_key',
                      'docker': 'auth_password',
                      'maxihost': 'token',
                      'openstack': 'password'}.get(provider)
            if censor and censor in params:
                params[censor] = '***CENSORED***'

        # Hide password from Git URL, if exists.
        if log_dict.get('action', '') == 'add_template':
            if params.get('location_type') == 'github':
                git_url = params.get('template_github', '')
                git_password = urllib.parse.urlparse(git_url).password
                if git_password:
                    params['template_github'] = git_url.replace(git_password,
                                                                '*password*')

        log_dict['request_params'] = params

        # log response body
        try:
            bdict = json.loads(response.body)
            for key in ('job_id', 'job',):
                if key in bdict and key not in log_dict:
                    log_dict[key] = bdict[key]
            if 'cloud' in bdict and 'cloud_id' not in log_dict:
                log_dict['cloud_id'] = bdict['cloud']
            if 'machine' in bdict and 'machine_id' not in log_dict:
                log_dict['machine_id'] = bdict['machine']
            if 'machine_uuid' in bdict and 'machine_id' not in log_dict:
                log_dict['machine_id'] = bdict['machine']
            # Match resource type based on the action performed.
            for rtype in ['cloud', 'machine', 'key', 'script', 'tunnel',
                          'stack', 'template', 'schedule', 'volume', 'secret',
                          'zone', 'network']:
                if rtype in log_dict['action']:
                    if 'id' in bdict and '%s_id' % rtype not in log_dict:
                        log_dict['%s_id' % rtype] = bdict['id']
                        break
            if log_dict['action'] == 'update_rule':
                if 'id' in bdict and 'rule_id' not in log_dict:
                    log_dict['rule_id'] = bdict['id']
            for key in ('priv', ):
                if key in bdict:
                    bdict[key] = '***CENSORED***'
            if 'token' in bdict:
                bdict['token'] = bdict['token'][:4] + '***CENSORED***'
            log_dict['response_body'] = json.dumps(bdict)
        except:
            log_dict['response_body'] = response.body

        # override logged action for specific views
        if log_dict['action'] == 'machine_actions':
            action = log_dict['request_params'].pop('action', None)
            if action:
                log_dict['action'] = '%s_machine' % action
        elif log_dict['action'] == 'toggle_cloud':
            state = log_dict['request_params'].pop('new_state', None)
            if state == '1':
                log_dict['action'] = 'enable_cloud'
            elif state == '0':
                log_dict['action'] = 'disable_cloud'
        elif log_dict['action'] == 'update_monitoring':
            if log_dict['request_params'].pop('action', None) == 'enable':
                log_dict['action'] = 'enable_monitoring'
            else:
                log_dict['action'] = 'disable_monitoring'
        elif log_dict['action'] == 'volume_action':
            if log_dict['request_params'].pop('action', None) == 'attach':
                log_dict['action'] = 'attach_volume'
            else:
                log_dict['action'] = 'detach_volume'

        # we save log_dict in mongo logging collection
        from mist.api.logs.methods import log_event as log_event_to_es
        log_event_to_es(**log_dict)

        # if a bad exception didn't occur then return, else log it to file
        if not exc_flag:
            return response

        # Publish traceback in rabbitmq, for heka to parse and forward to
        # elastic
        log.info("Bad exception occured, logging to rabbitmq")
        es_dict = log_dict.copy()
        es_dict.pop('_exc_type')
        es_dict['time'] = time()
        es_dict['traceback'] = es_dict.pop('_traceback')
        es_dict['exception'] = es_dict.pop('_exc')
        es_dict['type'] = 'exception'
        routing_key = "%s.%s" % (es_dict['owner_id'], es_dict['action'])
        pickler = jsonpickle.pickler.Pickler()
        amqp_publish('exceptions', routing_key, pickler.flatten(es_dict),
                     ex_type='topic', ex_declare=True,
                     auto_delete=False)

        # log bad exception to file
        log.info("Bad exception occured, logging to file")
        lines = []
        lines.append("Exception: %s" % log_dict.pop('_exc'))
        lines.append("Exception type: %s" % log_dict.pop('_exc_type'))
        lines.append("Time: %s" % strftime("%Y-%m-%d %H:%M %Z"))
        lines += (
            ["%s: %s" % (key, value) for key, value in list(log_dict.items())
             if value and key != '_traceback']
        )
        for key in ('owner', 'user', 'sudoer'):
            _id = log_dict.get('%s_id' % key)
            if _id:
                try:
                    value = mist.api.users.models.Owner.objects.get(id=_id)
                    lines.append("%s: %s" % (key, value))
                except mist.api.users.models.Owner.DoesNotExist:
                    pass
                except Exception as exc:
                    log.error("Error finding user in logged exc: %r", exc)
        lines.append("-" * 10)
        lines.append(log_dict['_traceback'])
        lines.append("=" * 10)
        msg = "\n".join(lines) + "\n"
        directory = "var/log/exceptions"
        if not os.path.exists(directory):
            os.makedirs(directory)
        filename = "%s/%s" % (directory, int(time()))
        with open(filename, 'w+') as f:
            f.write(msg)
            # traceback.print_exc(file=f)

        return response

    return logging_view


def view_config(*args, **kwargs):
    """Override pyramid's view_config to log API requests and responses."""

    return pyramid_view_config(*args, decorator=logging_view_decorator,
                               **kwargs)


class AsyncElasticsearch(EsClient):
    """Tornado-compatible Elasticsearch client."""

    def mk_req(self, url, **kwargs):
        """Update kwargs with authentication credentials."""
        kwargs.update({
            'auth_username': config.ELASTICSEARCH['elastic_username'],
            'auth_password': config.ELASTICSEARCH['elastic_password'],
            'validate_cert': config.ELASTICSEARCH['elastic_verify_certs'],
            'ca_certs': None,

        })
        for param in ('connect_timeout', 'request_timeout'):
            if param not in kwargs:
                kwargs[param] = 30.0  # Increase default timeout by 10 sec.
        return super(AsyncElasticsearch, self).mk_req(url, **kwargs)


def es_client(asynchronous=False):
    """Returns an initialized Elasticsearch client."""
    if not asynchronous:
        return Elasticsearch(
            config.ELASTICSEARCH['elastic_host'],
            port=config.ELASTICSEARCH['elastic_port'],
            http_auth=(config.ELASTICSEARCH['elastic_username'],
                       config.ELASTICSEARCH['elastic_password']),
            use_ssl=config.ELASTICSEARCH['elastic_use_ssl'],
            verify_certs=config.ELASTICSEARCH['elastic_verify_certs'],
        )
    else:
        method = 'https' if config.ELASTICSEARCH['elastic_use_ssl'] else 'http'
        return AsyncElasticsearch(
            config.ELASTICSEARCH['elastic_host'],
            port=config.ELASTICSEARCH['elastic_port'], method=method,
        )


def get_file(url, filename, update=True):
    """Get file from url and store it to directory relative to src/mist/api

    If update is True, then a download will be attempted even if the file
    already exists.

    This function only raises an exception if the file doesn't exist and cannot
    be fetched.
    """

    path = os.path.join(config.MIST_API_DIR, 'src', 'mist', 'api',
                        filename)
    exists = os.path.exists(path)
    if not exists or update:
        try:
            resp = requests.get(url)
        except Exception as exc:
            err = "Error fetching file '%s' from '%s': %r" % (
                filename, url, exc
            )
            if not exists:
                log.critical(err)
                raise
            log.error(err)
        else:
            data = resp.text.replace('<!--! do not remove -->', '')
            if resp.status_code != 200:
                err = "Bad response fetching file '%s' from '%s': %r" % (
                    filename, url, data
                )
                if not exists:
                    log.critical(err)
                    raise Exception(err)
                log.error(err)
            else:
                atomic_write_file(path, data)
    return path


def mac_sign(kwargs=None, expires=None, key='', mac_len=0, mac_format='hex'):
    key = key or config.SIGN_KEY
    if not key:
        raise Exception('No key configured for signing the HMAC')
    if not kwargs:
        raise Exception('No message provided to be signed')
    if expires:
        kwargs['_expires'] = int(time() + expires)
    parts = ["%s=%s" % (k, kwargs[k]) for k in sorted(kwargs.keys())]
    msg = "&".join(parts)
    hmac = HMAC(key.encode(), msg=msg.encode(), digestmod=SHA256Hash())
    if mac_format == 'b64':
        tag = urlsafe_b64encode(hmac.digest()).rstrip('=')
    elif mac_format == 'bin':
        tag = hmac.digest()
    else:
        tag = hmac.hexdigest()
    if mac_len:
        tag = tag[:mac_len]
    kwargs['_mac'] = tag


def mac_verify(kwargs=None, key='', mac_len=0, mac_format='hex'):
    key = key or config.SIGN_KEY
    if not key:
        raise Exception('No key configured for HMAC verification')
    if not kwargs:
        raise Exception('No message provided to be verified')
    expiration = kwargs.get('_expires', 0)
    mac = kwargs.pop('_mac', '')
    mac_sign(kwargs=kwargs, key=key, mac_len=mac_len, mac_format=mac_format)
    fresh_mac = kwargs.get('_mac', '')
    if not fresh_mac or fresh_mac != mac:
        raise Exception('Bad HMAC')
    if expiration and expiration < time():
        raise Exception('HMAC expired')
    for kw in ('_expires', '_mac'):
        if kw in kwargs:
            del kwargs[kw]


def maybe_submit_cloud_task(cloud, task_name):
    """Decide whether a task should be submitted to celery

    This method helps us prevent submitting new celery tasks, which are
    guaranteed to return/exit immediately without performing any actual
    actions.

    For instance, such cases include async tasks for listing DNS zones
    for clouds that have no DNS support or DNS is temporarily disabled.

    Note that this is just a helper method used to make an initial decision.

    The `cloud` argument must be a `mist.api.clouds.models.Cloud` mongoengine
    objects and `task_name` must be the name/identifier of the corresponding
    celery task.

    """
    if task_name == 'list_projects':
        if cloud.ctl.provider != 'equinixmetal':
            return False
    return True


def is_resource_missing(obj):
    """Return True if either resource or its parent is missing or has been
    deleted. Note that `obj` is meant to be a subclass of me.Document."""
    try:
        if getattr(obj, 'deleted', None):
            return True
        if getattr(obj, 'missing_since', None):
            return True
        if getattr(obj, 'cloud', None) and obj.cloud.deleted:
            return True
        if getattr(obj, 'zone', None) and obj.zone.missing_since:
            return True
        if getattr(obj, 'network', None) and obj.network.missing_since:
            return True
    except Exception as exc:
        try:
            log.error('Error trying to decide if %s is missing: %r', obj, exc)
        except Exception as exc:
            # This extra try/except statement could help catch DBRef errors,
            # which most likely mean that the resource is indeed missing, as
            # its related object has already been deleted.
            log.error('Error trying to display the canonical repr: %r', exc)
    return False


def subscribe_log_events_raw(callback=None, routing_keys=('#')):
    raise NotImplementedError()  # change email to owner.id etc

    def preparse_event_dec(func):
        def wrapped(msg):
            try:
                # bring extra key-value pairs to top level
                for k, v in list(json.loads(msg.body.pop('extra')).items()):
                    msg.body[k] = v
            except:
                pass
            return func(msg)
        return wrapped

    def echo(msg):
        event = msg.body
        # print msg.delivery_info.get('routing_key'),
        try:
            if 'email' in event and 'type' in event and 'action' in event:
                print(event.pop('email'), event.pop('type'),
                      event.pop('action'))
            err = event.pop('error', False)
            if err:
                print('  error:', err)
            time = event.pop('time')
            if time:
                print('  date:', datetime.datetime.fromtimestamp(time))
            for key, val in list(event.items()):
                print('  %s: %s' % (key, val))
        except:
            print(event)

    if callback is None:
        callback = echo
    callback = preparse_event_dec(callback)
    log.info('Subscribing to log events with routing keys %s', routing_keys)
    mist.api.helpers.amqp_subscribe('events', callback, ex_type='topic',
                                    routing_keys=routing_keys)


def subscribe_log_events(callback=None, email='*', event_type='*', action='*',
                         error='*'):
    raise NotImplementedError()  # change email to owner.id etc
    keys = [str(var).lower().replace('.', '^')
            for var in (email, event_type, action, error)]
    routing_key = '.'.join(keys)
    subscribe_log_events_raw(callback, [routing_key])


# SEC
def filter_resource_ids(auth_context, cloud_id, resource_type, resource_ids):

    if not isinstance(resource_ids, set):
        resource_ids = set(resource_ids)

    if auth_context.is_owner():
        return resource_ids

    # NOTE: We can trust the RBAC Mappings in order to fetch the latest list of
    # machines for the current user, since mongo has been updated by either the
    # Poller or the above `list_machines`.

    try:
        auth_context.check_perm('cloud', 'read', cloud_id)
    except PolicyUnauthorizedError:
        return set()

    allowed_ids = set(auth_context.get_allowed_resources(rtype=resource_type))
    return resource_ids & allowed_ids


def convert_to_timedelta(time_val):
    """
    Receives a time_val param. time_val should be either an integer,
    or a relative delta in the following format:
    '_s', '_m', '_h', '_d', '_mo', for seconds, minutes, hours, days
    months respectively. Returns a timedelta object if right param is
    given, else None
    """
    try:
        seconds = int(time_val)
        return timedelta(seconds=seconds)
    except ValueError:
        try:
            num = int(time_val[:-1])
            if time_val.endswith('s'):
                return timedelta(seconds=num)
            elif time_val.endswith('m'):
                return timedelta(minutes=num)
            elif time_val.endswith('h'):
                return timedelta(hours=num)
            elif time_val.endswith('d'):
                return timedelta(days=num)
            elif time_val.endswith('mo'):
                num = int(time_val[:-2])
                return timedelta(months=num)
        except ValueError:
            if time_val.endswith('mo'):
                num = int(time_val[:-2])
                return timedelta(days=30 * num)
    return None


def node_to_dict(node):
    if isinstance(node, str):
        return node
    elif isinstance(node, datetime.datetime):
        return node.isoformat()
    elif not getattr(node, "__dict__"):
        return str(node)
    ret = node.__dict__
    if ret.get('driver'):
        ret.pop('driver')
    if ret.get('size'):
        ret['size'] = node_to_dict(ret['size'])
    if ret.get('image'):
        ret['image'] = node_to_dict(ret['image'])
    if ret.get('state'):
        ret['state'] = str(ret['state'])
    if 'extra' in ret:
        ret['extra'] = json.loads(json.dumps(
            ret['extra'], default=node_to_dict))
    return ret<|MERGE_RESOLUTION|>--- conflicted
+++ resolved
@@ -742,12 +742,9 @@
     'volume': 'mist.api.volumes.models.Volume',
     'location': 'mist.api.clouds.models.CloudLocation',
     'image': 'mist.api.images.models.CloudImage',
-<<<<<<< HEAD
     'secret': 'mist.api.secrets.models.VaultSecret',
-=======
     'rule': 'mist.api.rules.models.Rule',
     'size': 'mist.api.clouds.models.CloudSize',
->>>>>>> 21e4cb9a
 }
 
 if config.HAS_VPN:
