import sys
import time
import logging

import gevent
import gevent.socket

import mist.api.exceptions
import mist.api.shell
import mist.api.hub.main
import mist.api.users.models
import mist.api.logs.methods
from mist.api.misc.shell import ShellCapture

from mist.api import config


log = logging.getLogger(__name__)


class ShellHubWorker(mist.api.hub.main.HubWorker):
    def __init__(self, *args, **kwargs):
        super(ShellHubWorker, self).__init__(*args, **kwargs)
        self.shell = None
        self.channel = None
        for key in ('owner_id', 'cloud_id', 'machine_id', 'host',
                    'columns', 'rows'):
            # HACK:FIXME: Temporary fix for Orchestration shell.
            # Add a new, dedicated ShellHubWorker for Orchestration logs.
            if key in ('host', 'cloud_id', 'machine_id', ):
                if self.params.get('job_id'):
                    continue
            if not self.params.get(key):
                err = "%s: Param '%s' missing from worker kwargs." % (self.lbl,
                                                                      key)
                log.error(err)
                self.stop()
                raise Exception(err)
        self.provider = ''
        self.owner = mist.api.users.models.Owner(id=self.params['owner_id'])

    def on_ready(self, body='', msg=''):
        super(ShellHubWorker, self).on_ready(body, msg)
        self.connect()

    def connect(self):
        """Connect to shell"""
        if self.shell is not None:
            log.error("%s: Can't call on_connect twice.", self.lbl)
            return

        data = self.params
        self.provider = data.get('provider', '')

        host = data.get('host', '')
        cloud_id = data.get('cloud_id', '')
        machine_id = data.get('machine_id', '')
        job_id = data.get('job_id', '')
        cols = data["columns"]
        rows = data["rows"]

        try:

            self.shell = mist.api.shell.Shell(host, provider=self.provider)
            key_id, ssh_user = self.shell.autoconfigure(owner=self.owner,
                                                        cloud_id=cloud_id,
                                                        machine_id=machine_id,
                                                        job_id=job_id,
                                                        cols=cols,
                                                        rows=rows)
            self.params.update(key_id=key_id, ssh_user=ssh_user)

        except Exception as exc:
            if self.provider == 'docker':
                self.shell = mist.api.shell.Shell(data['host'],
                                                  provider='docker')
                key_id, ssh_user = self.shell.autoconfigure(
                    self.owner, data['cloud_id'], data['machine_id'],
                )
            elif self.provider == "kubevirt":
                self.shell = mist.api.shell.Shell(data['host'],
                                                  provider='kubevirt')
                key_id, ssh_user = self.shell.autoconfigure(
                    self.owner, data['cloud_id'], data['machine_id']
                )
            else:
                self.shell = mist.api.shell.Shell(data['host'])
                key_id, ssh_user = self.shell.autoconfigure(
                    self.owner, data['cloud_id'], data['machine_id']
                )
        except Exception as exc:
<<<<<<< HEAD
                log.warning("%s: Couldn't connect with SSH, error %r.",
                            self.lbl, exc)
                if isinstance(exc,
                              mist.api.exceptions.MachineUnauthorizedError):

                    err = 'Permission denied (publickey).'
                else:
                    err = str(exc)
                self.emit_shell_data(err)
                self.params['error'] = err
                self.stop()
                return
=======
            log.warning("%s: Couldn't connect with SSH, error %r.",
                        self.lbl, exc)
            if isinstance(exc, mist.api.exceptions.MachineUnauthorizedError):
                err = 'Permission denied (publickey).'
            else:
                err = str(exc)
            self.emit_shell_data(err)
            self.params['error'] = err
            self.stop()
            return
>>>>>>> 2614536f

        self.channel = self.shell.invoke_shell('xterm',
                                               data['columns'], data['rows'])
        self.greenlets['read_stdout'] = gevent.spawn(self.get_ssh_data)

    def on_data(self, body, msg):
        """Received data that must be forwarded to shell's stdin"""
        if self.provider == 'kubevirt':
            self.shell.send(body)

        # TODO: Factory should be moved from here
        elif self.shell.get_type() == "ParamikoShell" or \
                self.shell.get_type() == "DockerShell":
            self.channel.send(body.encode('utf-8', 'ignore'))
        elif self.shell.get_type() == "LXDShell":
            self.channel.send(bytearray(body, encoding='utf-8'), opcode=2)

    def on_resize(self, body, msg):
        """Received resize shell window command"""
        if isinstance(body, dict):
            if 'columns' in body and 'rows' in body:
                columns, rows = body['columns'], body['rows']
                log.info("%s: Resizing shell to (%s, %s).",
                         self.lbl, columns, rows)
                try:
                    if self.provider == 'kubevirt':
                        self.shell._shell.resize(columns, rows)

                    elif self.shell.get_type() == "LXDShell":

                        # also pass the channel to emulate how things
                        # were done in the past
                        columns, rows = self.shell.resize(columns=columns,
                                                          rows=rows)
                    else:
                        self.channel.resize_pty(columns, rows)

                    return columns, rows
                except Exception as exc:
                    log.warning("%s: Error resizing shell to (%s, %s): %r.",
                                self.lbl, columns, rows, exc)

    def emit_shell_data(self, data):
        self.send_to_client('data', data)

    def get_ssh_data(self):
        try:
            if self.provider == 'docker':
                try:
                    self.channel.send('\n')
                except:
                    pass
            while True:
                gevent.socket.wait_read(self.channel.fileno())
                try:
                    data = self.channel.recv(1024).decode('utf-8', 'ignore')
                except TypeError:
                    data = self.channel.recv().decode('utf-8', 'ignore')

                if not len(data):
                    return
                self.emit_shell_data(data)
        finally:
            self.channel.close()

    def stop(self):
        super(ShellHubWorker, self).stop()
        if self.channel is not None:
            self.channel.close()
            self.channel = None
        if self.shell is not None:
            self.shell.disconnect()
            self.shell = None


class LoggingShellHubWorker(ShellHubWorker):
    def __init__(self, *args, **kwargs):
        super(LoggingShellHubWorker, self).__init__(*args, **kwargs)
        self.capture = []
        self.capture_started_at = 0
        self.stopped = False

    def on_ready(self, body='', msg=''):
        super(LoggingShellHubWorker, self).on_ready(body, msg)
        # Don't log cfy container log views
        if (
            self.params.get('provider') != 'docker' or
            not self.params.get('job_id')
        ):
            mist.api.logs.methods.log_event(action='open', event_type='shell',
                                            shell_id=self.uuid, **self.params)

    def emit_shell_data(self, data):

        self.capture.append((time.time(), 'data', data))
        super(LoggingShellHubWorker, self).emit_shell_data(data)

    def on_resize(self, body, msg):
        res = super(LoggingShellHubWorker, self).on_resize(body, msg)
        if res:
            self.capture.append((time.time(), 'resize', res))

    def stop(self):
        if self.shell and not self.stopped:
            # if not self.shell then namespace initialized
            # but shell_open has happened
            if config.ENABLE_SHELL_CAPTURE:
                if self.capture:
                    # save captured data
                    capture = ShellCapture()
                    capture.owner = mist.api.users.models.Owner(
                        id=self.params['owner_id']
                    )
                    capture.capture_id = self.uuid
                    capture.cloud_id = self.params['cloud_id']
                    capture.machine_id = self.params['machine_id']
                    capture.key_id = self.params.get('key_id')
                    capture.host = self.params['host']
                    capture.ssh_user = self.params.get('ssh_user')
                    capture.started_at = self.capture_started_at
                    capture.finished_at = time.time()
                    capture.columns = self.params['columns']
                    capture.rows = self.params['rows']
                    capture.capture = [(tstamp - self.capture[0][0],
                                        event, data)
                                       for tstamp, event, data in self.capture]
                    capture.save()
            # Don't log cfy container log views
            if (
                self.params.get('provider') != 'docker' or
                not self.params.get('job_id')
            ):
                mist.api.logs.methods.log_event(action='close',
                                                event_type='shell',
                                                shell_id=self.uuid,
                                                **self.params)
        super(LoggingShellHubWorker, self).stop()


class ShellHubClient(mist.api.hub.main.HubClient):
    def __init__(self, *args, **kwargs):
        super(ShellHubClient, self).__init__(*args, worker_type='shell',
                                             **kwargs)

    def start(self):
        """Call super and also start stdin reader greenlet"""
        super(ShellHubClient, self).start()
        gevent.sleep(1)
        self.greenlets['stdin'] = gevent.spawn(self.send_stdin)

    def send_stdin(self):
        """Continuously read lines from stdin and send them to worker"""
        while True:
            gevent.socket.wait_read(sys.stdin.fileno())
            self.send_data(sys.stdin.readline())
            gevent.sleep(0)

    def send_data(self, data):
        self.send_to_worker('data', data)

    def resize(self, columns, rows):
        self.send_to_worker('rezize', {'columns': columns, 'rows': rows})

    def on_data(self, body, msg):
        print(body)

    def stop(self):
        self.send_close()
        super(ShellHubClient, self).stop()


if __name__ == "__main__":
    mist.api.hub.main.main(workers={'shell': LoggingShellHubWorker})<|MERGE_RESOLUTION|>--- conflicted
+++ resolved
@@ -89,20 +89,6 @@
                     self.owner, data['cloud_id'], data['machine_id']
                 )
         except Exception as exc:
-<<<<<<< HEAD
-                log.warning("%s: Couldn't connect with SSH, error %r.",
-                            self.lbl, exc)
-                if isinstance(exc,
-                              mist.api.exceptions.MachineUnauthorizedError):
-
-                    err = 'Permission denied (publickey).'
-                else:
-                    err = str(exc)
-                self.emit_shell_data(err)
-                self.params['error'] = err
-                self.stop()
-                return
-=======
             log.warning("%s: Couldn't connect with SSH, error %r.",
                         self.lbl, exc)
             if isinstance(exc, mist.api.exceptions.MachineUnauthorizedError):
@@ -113,7 +99,6 @@
             self.params['error'] = err
             self.stop()
             return
->>>>>>> 2614536f
 
         self.channel = self.shell.invoke_shell('xterm',
                                                data['columns'], data['rows'])
