--- conflicted
+++ resolved
@@ -1716,7 +1716,6 @@
     elif conn.type == Provider.VULTR:
         node = _create_machine_vultr(conn, public_key, machine_name, image,
                                          size, location)
-<<<<<<< HEAD
     elif conn.type is Provider.LIBVIRT:
         try:
             # size_id should have a format cpu:ram, eg 1:2048
@@ -1728,11 +1727,9 @@
         node = _create_machine_libvirt(conn, machine_name,
                                        disk_size, ram, cpu,
                                        image_id, disk_path, create_from_existing, networks)
-=======
     elif conn.type == Provider.PACKET:
         node = _create_machine_packet(conn, public_key, machine_name, image,
                                          size, location, cloud_init, project_id)
->>>>>>> 5642d44d
     else:
         raise BadRequestError("Provider unknown.")
 
