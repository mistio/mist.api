--- conflicted
+++ resolved
@@ -3274,11 +3274,6 @@
     if backend_id not in user.backends:
         raise BackendNotFoundError(backend_id)
     backend = user.backends[backend_id]
-<<<<<<< HEAD
-    if not tags:
-        raise BadRequestError('tags should be list of tags')
-=======
->>>>>>> 04248123
 
     conn = connect_provider(backend)
 
@@ -3296,8 +3291,6 @@
 
     if conn.type in config.EC2_PROVIDERS:
         try:
-<<<<<<< HEAD
-=======
             # first get a list of current tags. Make sure
             # the response dict gets utf-8 encoded
             # then delete tags and update with the new ones
@@ -3318,7 +3311,6 @@
                 for key in pop_keys:
                     tags_dict.pop(key)
 
->>>>>>> 04248123
             conn.ex_create_tags(machine, tags_dict)
         except Exception as exc:
             raise BackendUnavailableError(backend_id, exc)
